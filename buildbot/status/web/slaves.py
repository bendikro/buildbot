--- conflicted
+++ resolved
@@ -94,29 +94,15 @@
             slaves.append(info)
             slave = s.getSlave(name)
             slave_status = s.botmaster.slaves[name].slave_status
-<<<<<<< HEAD
             info['running_builds'] = len(slave_status.getRunningBuilds())
             info['link'] = request.childLink(urllib.quote(name,''))
             info['name'] = name
-            info['builders'] = [{'link': request.childLink("../builders/%s" % bname), 'name': bname}
-                                for bname in used_by_builder.get(name, [])]
+            info['builders'] = [{'link': request.childLink("../builders/%s" % bname),
+                                 'name': bname}]
+            info['version'] = slave.getVersion()
+
             info['connected'] = slave.isConnected()
             
-=======
-            isBusy = len(slave_status.getRunningBuilds())
-            data += " <li><a href=\"%s\">%s</a>:\n" % (req.childLink(urllib.quote(name,'')), name)
-            data += " <ul>\n"
-            version = slave.getVersion()
-            data += "<li>Running Buildbot version: %s" % version
-            builder_links = ['<a href="%s">%s</a>'
-                             % (req.childLink("../builders/%s" % bname),bname)
-                             for bname in used_by_builder.get(name, [])]
-            if builder_links:
-                data += ("  <li>Used by Builders: %s</li>\n" %
-                         ", ".join(builder_links))
-            else:
-                data += "  <li>Not used by any Builders</li>\n"
->>>>>>> b4e332c9
             if slave.isConnected():
                 info['admin'] = slave.getAdmin()
                 last = slave.lastMessageReceived()
