--- conflicted
+++ resolved
@@ -44,40 +44,9 @@
             # TODO: is this necessarily the case?
 
         if self.builder_control is not None:
-<<<<<<< HEAD
             b['stop_url'] = path_to_build(req, build) + '/stop'
 
         return b
-=======
-            stopURL = path_to_build(req, build) + '/stop'
-            data += '''
-<form method="post" action="%s" class="command stopbuild" style="display:inline">
-  <input type="submit" value="Stop Build" />
-</form>''' % stopURL
-        return data
-
-    def request_line(self, build_request, req):
-        when = time.strftime("%b %d %H:%M:%S", time.localtime(build_request.getSubmitTime()))
-        delay = util.formatInterval(util.now() - build_request.getSubmitTime())
-        if build_request.source.changes:
-            reason = "<br/>\n".join(c.asHTML() for c in build_request.source.changes)
-        elif build_request.source.revision:
-            reason = build_request.source.revision
-        else:
-            reason = "no changes specified"
-
-        if self.builder_control is not None:
-            cancelURL = path_to_builder(req, self.builder_status) + '/cancelbuild'
-            cancelButton = '''
-<form action="%s" class="command cancelbuild" style="display:inline" method="post">
-  <input type="hidden" name="id" value="%s" />
-  <input type="submit" value="Cancel Build" />
-</form>''' % (cancelURL, id(build_request))
-        else:
-            cancelButton = ""
-        return "<font size=\"-1\">(%s, waiting %s)</font>%s%s" % (when, delay, cancelButton, reason)
->>>>>>> d4da984c
-
    
 
     def content(self, req, cxt):
@@ -92,17 +61,26 @@
 
         cxt['current'] = [self.builder(x, req) for x in b.getCurrentBuilds()]        
 
-        pnd = cxt['pending'] = []
-        
+        cxt['pending'] = []        
         for pb in b.getPendingBuilds():
-            if build_request.source.changes:
-                reason = "<br/>\n".join(c.asHTML() for c in build_request.source.changes)
-            elif build_request.source.revision:
-                reason = build_request.source.revision
+            if pb.source.changes:
+                reason = "<br/>\n".join(c.asHTML() for c in pb.source.changes)
+            elif pb.source.revision:
+                reason = pb.source.revision
             else:
                 reason = "no changes specified"
-            pnd.append({'when': time.strftime("%b %d %H:%M:%S", time.localtime(build_request.getSubmitTime())),
-                        'reason': reason})
+            
+            if self.builder_control is not None:
+                cancel_url = path_to_builder(req, self.builder.status) + '/cancelbuild'     
+            else:
+                cancel_url = None
+                    
+            cxt['pending'].append({
+                'when': time.strftime("%b %d %H:%M:%S", time.localtime(pb.getSubmitTime())),
+                'reason': reason,
+                'cancel_url': cancel_url,
+                'id': id(pb)
+                })
                         
         numbuilds = req.args.get('numbuilds', ['5'])[0]
         recent = cxt['recent'] = []
