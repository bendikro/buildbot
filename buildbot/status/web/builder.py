--- conflicted
+++ resolved
@@ -6,14 +6,9 @@
 import re, urllib, time
 from twisted.python import log
 from buildbot import interfaces
-<<<<<<< HEAD
 from buildbot.status.web.base import HtmlResource, BuildLineMixin, \
-    path_to_build, path_to_slave, path_to_builder, path_to_change
-=======
-from buildbot.status.web.base import HtmlResource, make_row, \
-     make_force_build_form, OneLineMixin, path_to_build, path_to_slave, \
-     path_to_builder, path_to_change, getAndCheckProperties
->>>>>>> 10e05142
+    path_to_build, path_to_slave, path_to_builder, path_to_change,
+    getAndCheckProperties
 from buildbot.process.base import BuildRequest
 from buildbot.process.properties import Properties
 from buildbot.sourcestamp import SourceStamp
