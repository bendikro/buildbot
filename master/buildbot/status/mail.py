# This file is part of Buildbot.  Buildbot is free software: you can
# redistribute it and/or modify it under the terms of the GNU General Public
# License as published by the Free Software Foundation, version 2.
#
# This program is distributed in the hope that it will be useful, but WITHOUT
# ANY WARRANTY; without even the implied warranty of MERCHANTABILITY or FITNESS
# FOR A PARTICULAR PURPOSE.  See the GNU General Public License for more
# details.
#
# You should have received a copy of the GNU General Public License along with
# this program; if not, write to the Free Software Foundation, Inc., 51
# Franklin Street, Fifth Floor, Boston, MA 02110-1301 USA.
#
# Copyright Buildbot Team Members


import re
import types
import urllib

from StringIO import StringIO
from email.message import Message
from email.mime.multipart import MIMEMultipart
from email.mime.nonmultipart import MIMENonMultipart
from email.mime.text import MIMEText
from email.utils import formatdate

from twisted.internet import defer
from twisted.internet import reactor
from twisted.python import log as twlog
from zope.interface import implements

try:
    from twisted.mail.smtp import ESMTPSenderFactory
    ESMTPSenderFactory = ESMTPSenderFactory  # for pyflakes
except ImportError:
    ESMTPSenderFactory = None

have_ssl = True
try:
    from twisted.internet import ssl
    from OpenSSL.SSL import SSLv3_METHOD
except ImportError:
    have_ssl = False

# this incantation teaches email to output utf-8 using 7- or 8-bit encoding,
# although it has no effect before python-2.7.
from email import charset
charset.add_charset('utf-8', charset.SHORTEST, None, 'utf-8')

from buildbot import config
from buildbot import interfaces
from buildbot import util
from buildbot.process.users import users
from buildbot.status import base
from buildbot.status.results import CANCELLED
from buildbot.status.results import EXCEPTION
from buildbot.status.results import FAILURE
from buildbot.status.results import Results
from buildbot.status.results import SUCCESS
from buildbot.status.results import WARNINGS

# Email parsing can be complex. We try to take a very liberal
# approach. The local part of an email address matches ANY non
# whitespace character. Rather allow a malformed email address than
# croaking on a valid (the matching of domains should be correct
# though; requiring the domain to not be a top level domain). With
# these regular expressions, we can match the following:
#
#    full.name@example.net
#    Full Name <full.name@example.net>
#    <full.name@example.net>
VALID_EMAIL_ADDR = r"(?:\S+@[a-zA-Z0-9-]+(?:\.[a-zA-Z0-9-]+)+\.?)"
VALID_EMAIL = re.compile(r"^(?:%s|(.+\s+)?<%s>\s*)$" % ((VALID_EMAIL_ADDR,) * 2))
VALID_EMAIL_ADDR = re.compile(VALID_EMAIL_ADDR)

ENCODING = 'utf8'
LOG_ENCODING = 'utf-8'


class Domain(util.ComparableMixin):
    implements(interfaces.IEmailLookup)
    compare_attrs = ["domain"]

    def __init__(self, domain):
        assert "@" not in domain
        self.domain = domain

    def getAddress(self, name):
        """If name is already an email address, pass it through."""
        if '@' in name:
            return name
        return name + "@" + self.domain


def _defaultMessageIntro(mode, results, build):
    prev = build.getPreviousBuild()

    if results == FAILURE:
        if "change" in mode and prev and prev.getResults() != results or \
                "problem" in mode and prev and prev.getResults() != FAILURE:
            text = "The Buildbot has detected a new failure"
        else:
            text = "The Buildbot has detected a failed build"
    elif results == WARNINGS:
        text = "The Buildbot has detected a problem in the build"
    elif results == SUCCESS:
        if "change" in mode and prev and prev.getResults() != results:
            text = "The Buildbot has detected a restored build"
        else:
            text = "The Buildbot has detected a passing build"
    elif results == EXCEPTION:
<<<<<<< HEAD
        text += "The Buildbot has detected a build exception"
    elif results == CANCELLED:
        text += "The Build was cancelled by the user"
=======
        text = "The Buildbot has detected a build exception"
>>>>>>> 5748fe26

    return text


def _defaultMessageProjects(source_stamps, master_status):
    projects = []

    for ss in source_stamps:
        if ss.project and ss.project not in projects:
            projects.append(ss.project)

    if not projects:
        projects = [master_status.getTitle()]

    return ', '.join(projects)


def _defaultMessageURLs(master_status, build):
    text = ""

    # add build URL if available
    url = master_status.getURLForThing(build)
    if url:
        text += " Full details are available at:\n    %s\n" % url

    text += "\n"

    # add buildbot main URL if available
    url = master_status.getBuildbotURL()
    if url:
        text += "Buildbot URL: %s\n\n" % urllib.quote(url, '/:')

    return text


def _defaultMessageSourceStamps(source_stamps):
    text = ""

    for ss in source_stamps:
        source = ""

        if ss.branch:
            source += "[branch %s] " % ss.branch

        if ss.revision:
            source += str(ss.revision)
        else:
            source += "HEAD"

        if ss.patch:
            source += " (plus patch)"

        discriminator = ""
        if ss.codebase:
            discriminator = " '%s'" % ss.codebase

        text += "Build Source Stamp%s: %s\n" % (discriminator, source)

    return text


def _defaultMessageSummary(build, results):
    t = build.getText()
    if t:
        t = ": " + " ".join(t)
    else:
        t = ""

    if results == SUCCESS:
        text = "Build succeeded!\n"
    elif results == WARNINGS:
<<<<<<< HEAD
        text += "Build Had Warnings%s\n" % t
    elif results == CANCELLED:
        text += "Build was cancelled by %s\n" % build.getResponsibleUsers()
=======
        text = "Build Had Warnings%s\n" % t
>>>>>>> 5748fe26
    else:
        text = "BUILD FAILED%s\n" % t

    return text


def defaultMessage(mode, name, build, results, master_status):
    """Generate a buildbot mail message and return a tuple of message text
        and type."""
    ss_list = build.getSourceStamps()

    text = _defaultMessageIntro(mode, results, build)
    text += " on builder %s while building %s." % \
            (name, _defaultMessageProjects(ss_list, master_status))

    text += _defaultMessageURLs(master_status, build)

    text += "Buildslave for this Build: %s\n\n" % build.getSlavename()
    text += "Build Reason: %s\n" % build.getReason()
    text += _defaultMessageSourceStamps(ss_list)
    text += "Blamelist: %s\n" % ",".join(build.getResponsibleUsers())
    text += "\n"

    text += _defaultMessageSummary(build, results)
    text += "\n"
    text += "Sincerely,\n"
    text += " -The Buildbot\n"
    text += "\n"

    return {'body': text, 'type': 'plain'}


def defaultGetPreviousBuild(current_build):
        return current_build.getPreviousBuild()


class MailNotifier(base.StatusReceiverMultiService):

    """This is a status notifier which sends email to a list of recipients
    upon the completion of each build. It can be configured to only send out
    mail for certain builds, and only send messages when the build fails, or
    when it transitions from success to failure. It can also be configured to
    include various build logs in each message.

    By default, the message will be sent to the Interested Users list, which
    includes all developers who made changes in the build. You can add
    additional recipients with the extraRecipients argument.

    To get a simple one-message-per-build (say, for a mailing list), use
    sendToInterestedUsers=False, extraRecipients=['listaddr@example.org']

    Each MailNotifier sends mail to a single set of recipients. To send
    different kinds of mail to different recipients, use multiple
    MailNotifiers.
    """

    implements(interfaces.IEmailSender)

    compare_attrs = ["extraRecipients", "lookup", "fromaddr", "mode",
                     "categories", "builders", "addLogs", "relayhost",
                     "subject", "sendToInterestedUsers", "customMesg",
                     "messageFormatter", "extraHeaders"]

    possible_modes = ("change", "failing", "passing", "problem", "warnings", "exception", "cancelled")

    def __init__(self, fromaddr, mode=("failing", "passing", "warnings"),
                 categories=None, builders=None, addLogs=False,
                 relayhost="localhost", buildSetSummary=False,
                 subject="buildbot %(result)s in %(title)s on %(builder)s",
                 lookup=None, extraRecipients=[],
                 sendToInterestedUsers=True, customMesg=None,
                 messageFormatter=defaultMessage, extraHeaders=None,
                 addPatch=True, useTls=False,
                 smtpUser=None, smtpPassword=None, smtpPort=25,
                 previousBuildGetter=defaultGetPreviousBuild):
        """
        @type  fromaddr: string
        @param fromaddr: the email address to be used in the 'From' header.
        @type  sendToInterestedUsers: boolean
        @param sendToInterestedUsers: if True (the default), send mail to all
                                      of the Interested Users. If False, only
                                      send mail to the extraRecipients list.

        @type  extraRecipients: tuple of strings
        @param extraRecipients: a list of email addresses to which messages
                                should be sent (in addition to the
                                InterestedUsers list, which includes any
                                developers who made Changes that went into this
                                build). It is a good idea to create a small
                                mailing list and deliver to that, then let
                                subscribers come and go as they please.  The
                                addresses in this list are used literally (they
                                are not processed by lookup).

        @type  subject: string
        @param subject: a string to be used as the subject line of the message.
                        %(builder)s will be replaced with the name of the
                        builder which provoked the message.

        @type  mode: list of strings
        @param mode: a list of MailNotifer.possible_modes:
                     - "change":  send mail about builds which change status
                     - "failing": send mail about builds which fail
                     - "passing": send mail about builds which succeed
                     - "problem": send mail about a build which failed
                                  when the previous build passed
                     - "warnings": send mail if a build contain warnings
                     - "exception": send mail if a build fails due to an exception
                     - "cancelled": send mail if a build is cancelled
                     - "all": always send mail
                     Defaults to ("failing", "passing", "warnings").

        @type  builders: list of strings
        @param builders: a list of builder names for which mail should be
                         sent. Defaults to None (send mail for all builds).
                         Use either builders or categories, but not both.

        @type  categories: list of strings
        @param categories: a list of category names to serve status
                           information for. Defaults to None (all
                           categories). Use either builders or categories,
                           but not both.

        @type  addLogs: boolean
        @param addLogs: if True, include all build logs as attachments to the
                        messages.  These can be quite large. This can also be
                        set to a list of log names, to send a subset of the
                        logs. Defaults to False.

        @type  addPatch: boolean
        @param addPatch: if True, include the patch when the source stamp
                         includes one.

        @type  relayhost: string
        @param relayhost: the host to which the outbound SMTP connection
                          should be made. Defaults to 'localhost'

        @type  buildSetSummary: boolean
        @param buildSetSummary: if True, this notifier will only send a summary
                                email when a buildset containing any of its
                                watched builds completes

        @type  lookup:    implementor of {IEmailLookup}
        @param lookup:    object which provides IEmailLookup, which is
                          responsible for mapping User names for Interested
                          Users (which come from the VC system) into valid
                          email addresses. If not provided, the notifier will
                          only be able to send mail to the addresses in the
                          extraRecipients list. Most of the time you can use a
                          simple Domain instance. As a shortcut, you can pass
                          as string: this will be treated as if you had provided
                          Domain(str). For example, lookup='twistedmatrix.com'
                          will allow mail to be sent to all developers whose SVN
                          usernames match their twistedmatrix.com account names.

        @type  customMesg: func
        @param customMesg: (this function is deprecated)

        @type  messageFormatter: func
        @param messageFormatter: function taking (mode, name, build, result,
                                 master_status) and returning a dictionary
                                 containing two required keys "body" and "type",
                                 with a third optional key, "subject". The
                                 "body" key gives a string that contains the
                                 complete text of the message. The "type" key
                                 is the message type ('plain' or 'html'). The
                                 'html' type should be used when generating an
                                 HTML message.  The optional "subject" key
                                 gives the subject for the email.

        @type  extraHeaders: dict
        @param extraHeaders: A dict of extra headers to add to the mail. It's
                             best to avoid putting 'To', 'From', 'Date',
                             'Subject', or 'CC' in here. Both the names and
                             values may be WithProperties instances.

        @type useTls: boolean
        @param useTls: Send emails using TLS and authenticate with the
                       smtp host. Defaults to False.

        @type smtpUser: string
        @param smtpUser: The user that will attempt to authenticate with the
                         relayhost when useTls is True.

        @type smtpPassword: string
        @param smtpPassword: The password that smtpUser will use when
                             authenticating with relayhost.

        @type smtpPort: int
        @param smtpPort: The port that will be used when connecting to the
                         relayhost. Defaults to 25.

        @type previousBuildGetter: func
        @param previousBuildGetter: function taking a BuildStatus instance
                                    returning a BuildStatus of the build
                                    previous to the one passed in. This allows
                                    to implement a relative ordering between
                                    builds other than the default one, which is
                                    chronological.
        """
        base.StatusReceiverMultiService.__init__(self)

        if not isinstance(extraRecipients, (list, tuple)):
            config.error("extraRecipients must be a list or tuple")
        else:
            for r in extraRecipients:
                if not isinstance(r, str) or not VALID_EMAIL.search(r):
                    config.error(
                        "extra recipient %r is not a valid email" % (r,))
        self.extraRecipients = extraRecipients
        self.sendToInterestedUsers = sendToInterestedUsers
        self.fromaddr = fromaddr
        if isinstance(mode, basestring):
            if mode == "all":
                mode = ("failing", "passing", "warnings", "exception", "cancelled")
            elif mode == "warnings":
                mode = ("failing", "warnings")
            else:
                mode = (mode,)
        for m in mode:
            if m not in self.possible_modes:
                if m == "all":
                    config.error(
                        "mode 'all' is not valid in an iterator and must be passed in as a separate string")
                else:
                    config.error(
                        "mode %s is not a valid mode" % (m,))
        self.mode = mode
        self.categories = categories
        self.builders = builders
        self.addLogs = addLogs
        self.relayhost = relayhost
        if '\n' in subject:
            config.error(
                'Newlines are not allowed in email subjects')
        self.subject = subject
        if lookup is not None:
            if isinstance(lookup, str):
                lookup = Domain(lookup)
            assert interfaces.IEmailLookup.providedBy(lookup)
        self.lookup = lookup
        self.customMesg = customMesg
        self.messageFormatter = messageFormatter
        if extraHeaders:
            if not isinstance(extraHeaders, dict):
                config.error("extraHeaders must be a dictionary")
        self.extraHeaders = extraHeaders
        self.addPatch = addPatch
        self.useTls = useTls
        self.smtpUser = smtpUser
        self.smtpPassword = smtpPassword
        self.smtpPort = smtpPort
        self.buildSetSummary = buildSetSummary
        self._buildset_complete_consumer = None
        self.getPreviousBuild = previousBuildGetter
        self.watched = []
        self.master_status = None

        # you should either limit on builders or categories, not both
        if self.builders is not None and self.categories is not None:
            config.error(
                "Please specify only builders or categories to include - " +
                "not both.")

        if customMesg:
            config.error(
                "customMesg is deprecated; use messageFormatter instead")

    def setServiceParent(self, parent):
        self.master_status = self.parent
        self.master_status.subscribe(self)
        self.master = self.master_status.master
        return base.StatusReceiverMultiService.setServiceParent(self, parent)

    def startService(self):
        if self.buildSetSummary:
            self._buildset_complete_consumer = self.master.mq.startConsuming(
                self._buildset_complete_cb,
                ('buildset', None, 'complete'))

        base.StatusReceiverMultiService.startService(self)

    def stopService(self):
        if self._buildset_complete_consumer is not None:
            self._buildset_complete_consumer.stopConsuming()
            self._buildset_complete_consumer = None

        return base.StatusReceiverMultiService.stopService(self)

    def disownServiceParent(self):
        self.master_status.unsubscribe(self)
        self.master_status = None
        for w in self.watched:
            w.unsubscribe(self)
        return base.StatusReceiverMultiService.disownServiceParent(self)

    def builderAdded(self, name, builder):
        # only subscribe to builders we are interested in
        if self.categories is not None and builder.category not in self.categories:
            return None

        self.watched.append(builder)
        return self  # subscribe to this builder

    def builderRemoved(self, name):
        pass

    def builderChangedState(self, name, state):
        pass

    def buildStarted(self, name, build):
        pass

    def isMailNeeded(self, build, results):
        # here is where we actually do something.
        builder = build.getBuilder()
        if self.builders is not None and builder.name not in self.builders:
            return False  # ignore this build
        if self.categories is not None and \
                builder.category not in self.categories:
            return False  # ignore this build

        prev = self.getPreviousBuild(build)
        if "change" in self.mode:
            if prev and prev.getResults() != results:
                return True
        if "failing" in self.mode and results == FAILURE:
            return True
        if "passing" in self.mode and results == SUCCESS:
            return True
        if "problem" in self.mode and results == FAILURE:
            if prev and prev.getResults() != FAILURE:
                return True
        if "warnings" in self.mode and results == WARNINGS:
            return True
        if "exception" in self.mode and results == EXCEPTION:
            return True
        if "cancelled" in self.mode and results == CANCELLED:
            return True

        return False

    def buildFinished(self, name, build, results):
        if (not self.buildSetSummary and
                self.isMailNeeded(build, results)):
            # for testing purposes, buildMessage returns a Deferred that fires
            # when the mail has been sent. To help unit tests, we return that
            # Deferred here even though the normal IStatusReceiver.buildFinished
            # signature doesn't do anything with it. If that changes (if
            # .buildFinished's return value becomes significant), we need to
            # rearrange this.
            return self.buildMessage(name, [build], results)
        return None

    def _gotBuilds(self, res, buildset):
        builds = []
        for (builddictlist, builder) in res:
            for builddict in builddictlist:
                build = builder.getBuild(builddict['number'])
                if build is not None and self.isMailNeeded(build, build.results):
                    builds.append(build)

        if builds:
            self.buildMessage("(whole buildset)", builds, buildset['results'])

    def _gotBuildRequests(self, breqs, buildset):
        dl = []
        for breq in breqs:
            buildername = breq['buildername']
            builder = self.master_status.getBuilder(buildername)
            d = self.master.db.builds.getBuilds(buildrequestid=breq['brid'])
            d.addCallback(lambda builddictlist, builder=builder:
                          (builddictlist, builder))
            dl.append(d)
        d = defer.gatherResults(dl)
        d.addCallback(self._gotBuilds, buildset)

    def _gotBuildSet(self, buildset, bsid):
        d = self.master.db.buildrequests.getBuildRequests(bsid=bsid)
        d.addCallback(self._gotBuildRequests, buildset)

    def _buildset_complete_cb(self, key, msg):
        d = self.master.db.buildsets.getBuildset(bsid=msg['bsid'])
        d.addCallback(self._gotBuildSet, msg['bsid'])
        return d

    def getCustomMesgData(self, mode, name, build, results, master_status):
        #
        # logs is a list of tuples that contain the log
        # name, log url, and the log contents as a list of strings.
        #
        logs = list()
        for logf in build.getLogs():
            logStep = logf.getStep()
            stepName = logStep.getName()
            logStatus, dummy = logStep.getResults()
            logName = logf.getName()
            logs.append(('%s.%s' % (stepName, logName),
                         '%s/steps/%s/logs/%s' % (
                             master_status.getURLForThing(build),
                             stepName, logName),
                         logf.getText().splitlines(),
                         logStatus))

        attrs = {'builderName': name,
                 'title': master_status.getTitle(),
                 'mode': mode,
                 'result': Results[results],
                 'buildURL': master_status.getURLForThing(build),
                 'buildbotURL': master_status.getBuildbotURL(),
                 'buildText': build.getText(),
                 'buildProperties': build.getProperties(),
                 'slavename': build.getSlavename(),
                 'reason': build.getReason().replace('\n', ''),
                 'responsibleUsers': build.getResponsibleUsers(),
                 'branch': "",
                 'revision': "",
                 'patch': "",
                 'patch_info': "",
                 'changes': [],
                 'logs': logs}

        ss = None
        ss_list = build.getSourceStamps()

        if ss_list:
            if len(ss_list) == 1:
                ss = ss_list[0]
                if ss:
                    attrs['branch'] = ss.branch
                    attrs['revision'] = ss.revision
                    attrs['patch'] = ss.patch
                    attrs['patch_info'] = ss.patch_info
                    attrs['changes'] = ss.changes[:]
            else:
                for key in ['branch', 'revision', 'patch', 'patch_info', 'changes']:
                    attrs[key] = {}
                for ss in ss_list:
                    attrs['branch'][ss.codebase] = ss.branch
                    attrs['revision'][ss.codebase] = ss.revision
                    attrs['patch'][ss.codebase] = ss.patch
                    attrs['patch_info'][ss.codebase] = ss.patch_info
                    attrs['changes'][ss.codebase] = ss.changes[:]

        return attrs

    def patch_to_attachment(self, patch, index):
        # patches don't come with an encoding.  If the patch is valid utf-8,
        # we'll attach it as MIMEText; otherwise, it gets attached as a binary
        # file.  This will suit the vast majority of cases, since utf8 is by
        # far the most common encoding.
        if not isinstance(patch[1], types.UnicodeType):
            try:
                    unicode = patch[1].decode('utf8')
            except UnicodeDecodeError:
                unicode = None
        else:
            unicode = patch[1]

        if unicode:
            a = MIMEText(unicode.encode(ENCODING), _charset=ENCODING)
        else:
            # MIMEApplication is not present in Python-2.4 :(
            a = MIMENonMultipart('application', 'octet-stream')
            a.set_payload(patch[1])
        a.add_header('Content-Disposition', "attachment",
                     filename="source patch " + str(index))
        return a

    def createEmail(self, msgdict, builderName, title, results, builds=None,
                    patches=None, logs=None):
        text = msgdict['body'].encode(ENCODING)
        type = msgdict['type']
        if 'subject' in msgdict:
            subject = msgdict['subject'].encode(ENCODING)
        else:
            subject = self.subject % {'result': Results[results],
                                      'projectName': title,
                                      'title': title,
                                      'builder': builderName,
                                      }

        assert '\n' not in subject, \
            "Subject cannot contain newlines"

        assert type in ('plain', 'html'), \
            "'%s' message type must be 'plain' or 'html'." % type

        if patches or logs:
            m = MIMEMultipart()
            m.attach(MIMEText(text, type, ENCODING))
        else:
            m = Message()
            m.set_payload(text, ENCODING)
            m.set_type("text/%s" % type)

        m['Date'] = formatdate(localtime=True)
        m['Subject'] = subject
        m['From'] = self.fromaddr
        # m['To'] is added later

        if patches:
            for (i, patch) in enumerate(patches):
                a = self.patch_to_attachment(patch, i)
                m.attach(a)
        if logs:
            for log in logs:
                name = "%s.%s" % (log.getStep().getName(),
                                  log.getName())
                if (self._shouldAttachLog(log.getName()) or
                        self._shouldAttachLog(name)):
                    text = log.getText()
                    if not isinstance(text, unicode):
                        # guess at the encoding, and use replacement symbols
                        # for anything that's not in that encoding
                        text = text.decode(LOG_ENCODING, 'replace')
                    a = MIMEText(text.encode(ENCODING),
                                 _charset=ENCODING)
                    a.add_header('Content-Disposition', "attachment",
                                 filename=name)
                    m.attach(a)

        #@todo: is there a better way to do this?
        # Add any extra headers that were requested, doing WithProperties
        # interpolation if only one build was given
        if self.extraHeaders:
            if len(builds) == 1:
                d = builds[0].render(self.extraHeaders)
            else:
                d = defer.succeed(self.extraHeaders)

            @d.addCallback
            def addExtraHeaders(extraHeaders):
                for k, v in extraHeaders.items():
                    if k in m:
                        twlog.msg("Warning: Got header " + k +
                                  " in self.extraHeaders "
                                  "but it already exists in the Message - "
                                  "not adding it.")
                    m[k] = v
            d.addCallback(lambda _: m)
            return d

        return defer.succeed(m)

    def buildMessageDict(self, name, build, results):
        if self.customMesg:
            # the customMesg stuff can be *huge*, so we prefer not to load it
            attrs = self.getCustomMesgData(self.mode, name, build, results,
                                           self.master_status)
            text, type = self.customMesg(attrs)
            msgdict = {'body': text, 'type': type}
        else:
            msgdict = self.messageFormatter(self.mode, name, build, results,
                                            self.master_status)

        return msgdict

    def buildMessage(self, name, builds, results):
        patches = []
        logs = []
        msgdict = {"body": ""}

        for build in builds:
            ss_list = build.getSourceStamps()
            if self.addPatch:
                for ss in ss_list:
                    if ss.patch:
                        patches.append(ss.patch)
            if self.addLogs:
                logs.extend(build.getLogs())

            tmp = self.buildMessageDict(name=build.getBuilder().name,
                                        build=build, results=build.results)
            msgdict['body'] += tmp['body']
            msgdict['body'] += '\n\n'
            msgdict['type'] = tmp['type']
            if "subject" in tmp:
                msgdict['subject'] = tmp['subject']

        d = self.createEmail(msgdict, name, self.master_status.getTitle(),
                             results, builds, patches, logs)

        @d.addCallback
        def getRecipients(m):
            # now, who is this message going to?
            if self.sendToInterestedUsers:
                dl = []
                for build in builds:
                    if self.lookup:
                        d = self.useLookup(build)
                    else:
                        d = self.useUsers(build)
                    dl.append(d)
                d = defer.gatherResults(dl)
            else:
                d = defer.succeed([])
            d.addCallback(self._gotRecipients, m)
        return d

    def useLookup(self, build):
        dl = []
        for u in build.getResponsibleUsers() + build.getInterestedUsers():
            d = defer.maybeDeferred(self.lookup.getAddress, u)
            dl.append(d)
        return defer.gatherResults(dl)

    def useUsers(self, build):
        return users.getBuildContacts(self.master, build, ['email'])

    def _shouldAttachLog(self, logname):
        if isinstance(self.addLogs, bool):
            return self.addLogs
        return logname in self.addLogs

    def _gotRecipients(self, rlist, m):
        to_recipients = set()
        cc_recipients = set()

        for r in reduce(list.__add__, rlist, []):
            if r is None:  # getAddress didn't like this address
                continue

            # Git can give emails like 'User' <user@foo.com>@foo.com so check
            # for two @ and chop the last
            if r.count('@') > 1:
                r = r[:r.rindex('@')]

            if VALID_EMAIL.search(r):
                to_recipients.add(r)
            else:
                twlog.msg("INVALID EMAIL: %r" % r)

        # If we're sending to interested users put the extras in the
        # CC list so they can tell if they are also interested in the
        # change:
        if self.sendToInterestedUsers and to_recipients:
            cc_recipients.update(self.extraRecipients)
        else:
            to_recipients.update(self.extraRecipients)

        m['To'] = ", ".join(sorted(to_recipients))
        if cc_recipients:
            m['CC'] = ", ".join(sorted(cc_recipients))

        return self.sendMessage(m, list(to_recipients | cc_recipients))

    def sendmail(self, s, recipients):
        result = defer.Deferred()

        if have_ssl and self.useTls:
            client_factory = ssl.ClientContextFactory()
            client_factory.method = SSLv3_METHOD
        else:
            client_factory = None

        if self.smtpUser and self.smtpPassword:
            useAuth = True
        else:
            useAuth = False

        if not ESMTPSenderFactory:
            raise RuntimeError("twisted-mail is not installed - cannot "
                               "send mail")
        sender_factory = ESMTPSenderFactory(
            self.smtpUser, self.smtpPassword,
            self.fromaddr, recipients, StringIO(s),
            result, contextFactory=client_factory,
            requireTransportSecurity=self.useTls,
            requireAuthentication=useAuth)

        reactor.connectTCP(self.relayhost, self.smtpPort, sender_factory)

        return result

    def sendMessage(self, m, recipients):
        s = m.as_string()
        twlog.msg("sending mail (%d bytes) to" % len(s), recipients)
        return self.sendmail(s, recipients)<|MERGE_RESOLUTION|>--- conflicted
+++ resolved
@@ -110,13 +110,9 @@
         else:
             text = "The Buildbot has detected a passing build"
     elif results == EXCEPTION:
-<<<<<<< HEAD
-        text += "The Buildbot has detected a build exception"
+        text = "The Buildbot has detected a build exception"
     elif results == CANCELLED:
-        text += "The Build was cancelled by the user"
-=======
-        text = "The Buildbot has detected a build exception"
->>>>>>> 5748fe26
+        text = "The Build was cancelled by the user"
 
     return text
 
@@ -188,13 +184,9 @@
     if results == SUCCESS:
         text = "Build succeeded!\n"
     elif results == WARNINGS:
-<<<<<<< HEAD
-        text += "Build Had Warnings%s\n" % t
+        text = "Build Had Warnings%s\n" % t
     elif results == CANCELLED:
-        text += "Build was cancelled by %s\n" % build.getResponsibleUsers()
-=======
-        text = "Build Had Warnings%s\n" % t
->>>>>>> 5748fe26
+        text = "Build was cancelled by %s\n" % build.getResponsibleUsers()
     else:
         text = "BUILD FAILED%s\n" % t
 
