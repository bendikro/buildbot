# This file is part of Buildbot.  Buildbot is free software: you can
# redistribute it and/or modify it under the terms of the GNU General Public
# License as published by the Free Software Foundation, version 2.
#
# This program is distributed in the hope that it will be useful, but WITHOUT
# ANY WARRANTY; without even the implied warranty of MERCHANTABILITY or FITNESS
# FOR A PARTICULAR PURPOSE.  See the GNU General Public License for more
# details.
#
# You should have received a copy of the GNU General Public License along with
# this program; if not, write to the Free Software Foundation, Inc., 51
# Franklin Street, Fifth Floor, Boston, MA 02110-1301 USA.
#
# Copyright Buildbot Team Members

import sqlalchemy as sa
import sqlalchemy.exc
from twisted.internet import defer
from buildbot.db import base

class SchedulerAlreadyClaimedError(Exception):
    pass

class SchedulersConnectorComponent(base.DBConnectorComponent):
    # Documentation is in developer/db.rst

    def classifyChanges(self, schedulerid, classifications):
        def thd(conn):
            transaction = conn.begin()
            tbl = self.db.model.scheduler_changes
            ins_q = tbl.insert()
            upd_q = tbl.update(
                    ((tbl.c.schedulerid == schedulerid)
                    & (tbl.c.changeid == sa.bindparam('wc_changeid'))))
            for changeid, important in classifications.items():
                # convert the 'important' value into an integer, since that
                # is the column type
                imp_int = important and 1 or 0
                try:
                    conn.execute(ins_q,
                            schedulerid=schedulerid,
                            changeid=changeid,
                            important=imp_int)
                except (sqlalchemy.exc.ProgrammingError,
                        sqlalchemy.exc.IntegrityError):
                    # insert failed, so try an update
                    conn.execute(upd_q,
                            wc_changeid=changeid,
                            important=imp_int)

            transaction.commit()
        return self.db.pool.do(thd)

    def flushChangeClassifications(self, schedulerid, less_than=None):
        def thd(conn):
            sch_ch_tbl = self.db.model.scheduler_changes
            wc = (sch_ch_tbl.c.schedulerid == schedulerid)
            if less_than is not None:
                wc = wc & (sch_ch_tbl.c.changeid < less_than)
            q = sch_ch_tbl.delete(whereclause=wc)
            conn.execute(q)
        return self.db.pool.do(thd)

    def getChangeClassifications(self, schedulerid, branch=-1,
                                 repository=-1, project=-1,
                                 codebase=-1):
        # -1 here stands for "argument not given", since None has meaning
        # as a branch
        def thd(conn):
            sch_ch_tbl = self.db.model.scheduler_changes
            ch_tbl = self.db.model.changes

<<<<<<< HEAD
            wc = (sch_ch_tbl.c.schedulerid == schedulerid)
                        
            # may need to filter further based on branch, etc
            extra_wheres = [] 
            if branch != -1:
=======
            wc = (sch_ch_tbl.c.objectid == objectid)

            # may need to filter further based on branch, etc
            extra_wheres = []
            if branch is not self.Thunk:
>>>>>>> 3c48c877
                extra_wheres.append(ch_tbl.c.branch == branch)
            if repository != -1:
                extra_wheres.append(ch_tbl.c.repository == repository)
            if project != -1:
                extra_wheres.append(ch_tbl.c.project == project)
            if codebase != -1:
                extra_wheres.append(ch_tbl.c.codebase == codebase)

            # if we need to filter further append those, as well as a join
            # on changeid (but just once for that one)
            if extra_wheres:
                wc &= (sch_ch_tbl.c.changeid == ch_tbl.c.changeid)
                for w in extra_wheres:
                    wc &= w

            q = sa.select(
                [ sch_ch_tbl.c.changeid, sch_ch_tbl.c.important ],
                whereclause=wc)
            return dict([ (r.changeid, [False,True][r.important])
                          for r in conn.execute(q) ])
        return self.db.pool.do(thd)

    def findSchedulerId(self, name):
        tbl=self.db.model.schedulers
        name_hash=self.hashColumns(name)
        return self.findSomethingId(
                tbl=tbl,
                whereclause=(tbl.c.name_hash == name_hash),
                insert_values=dict(
                    name=name,
                    name_hash=name_hash,
                    ))

    def setSchedulerMaster(self, schedulerid, masterid):
        def thd(conn):
            sch_mst_tbl = self.db.model.scheduler_masters

            # handle the masterid=None case to get it out of the way
            if masterid is None:
                q = sch_mst_tbl.delete(
                        whereclause=(sch_mst_tbl.c.schedulerid==schedulerid))
                conn.execute(q)
                return

            # try a blind insert..
            try:
                q = sch_mst_tbl.insert()
                conn.execute(q,
                    dict(schedulerid=schedulerid, masterid=masterid))
            except (sa.exc.IntegrityError, sa.exc.ProgrammingError):
                # someone already owns this scheduler.
                raise SchedulerAlreadyClaimedError

        return self.db.pool.do(thd)

    @defer.inlineCallbacks
    def getScheduler(self, schedulerid):
         sch = yield self.getSchedulers(_schedulerid=schedulerid)
         if sch:
             defer.returnValue(sch[0])

    def getSchedulers(self, active=None, masterid=None, _schedulerid=None):
        def thd(conn):
            sch_tbl = self.db.model.schedulers
            sch_mst_tbl = self.db.model.scheduler_masters

            # handle the trivial case of masterid=xx and active=False
            if masterid is not None and active is not None and not active:
                return []

            join = sch_tbl.outerjoin(sch_mst_tbl,
                (sch_tbl.c.id == sch_mst_tbl.c.schedulerid))

            # if we're given a _schedulerid, select only that row
            wc = None
            if _schedulerid:
                wc = (sch_tbl.c.id == _schedulerid)
            else:
                # otherwise, filter with active, if necessary
                if masterid is not None:
                    wc = (sch_mst_tbl.c.masterid == masterid)
                elif active:
                    wc = (sch_mst_tbl.c.masterid != None)
                elif active is not None:
                    wc = (sch_mst_tbl.c.masterid == None)

            q = sa.select([ sch_tbl.c.id, sch_tbl.c.name,
                            sch_mst_tbl.c.masterid ],
                from_obj=join, whereclause=wc)

            return [ dict(id=row.id, name=row.name,
                        masterid=row.masterid)
                    for row in conn.execute(q).fetchall() ]
        return self.db.pool.do(thd)<|MERGE_RESOLUTION|>--- conflicted
+++ resolved
@@ -70,19 +70,11 @@
             sch_ch_tbl = self.db.model.scheduler_changes
             ch_tbl = self.db.model.changes
 
-<<<<<<< HEAD
             wc = (sch_ch_tbl.c.schedulerid == schedulerid)
-                        
-            # may need to filter further based on branch, etc
-            extra_wheres = [] 
-            if branch != -1:
-=======
-            wc = (sch_ch_tbl.c.objectid == objectid)
 
             # may need to filter further based on branch, etc
             extra_wheres = []
-            if branch is not self.Thunk:
->>>>>>> 3c48c877
+            if branch != -1:
                 extra_wheres.append(ch_tbl.c.branch == branch)
             if repository != -1:
                 extra_wheres.append(ch_tbl.c.repository == repository)
