--- conflicted
+++ resolved
@@ -142,21 +142,6 @@
         """
 
         LoggingBuildStep.__init__(self, **kwargs)
-<<<<<<< HEAD
-        self.addFactoryArguments(workdir=workdir,
-                                 mode=mode,
-                                 alwaysUseLatest=alwaysUseLatest,
-                                 timeout=timeout,
-                                 retry=retry,
-                                 logEnviron=logEnviron,
-                                 env=env,
-                                 description=description,
-                                 descriptionDone=descriptionDone,
-                                 descriptionSuffix=descriptionSuffix,
-                                 codebase=codebase
-                                 )
-=======
->>>>>>> 51ae9da3
 
         assert mode in ("update", "copy", "clobber", "export")
         if retry:
