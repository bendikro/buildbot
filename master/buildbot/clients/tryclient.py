# This file is part of Buildbot.  Buildbot is free software: you can
# redistribute it and/or modify it under the terms of the GNU General Public
# License as published by the Free Software Foundation, version 2.
#
# This program is distributed in the hope that it will be useful, but WITHOUT
# ANY WARRANTY; without even the implied warranty of MERCHANTABILITY or FITNESS
# FOR A PARTICULAR PURPOSE.  See the GNU General Public License for more
# details.
#
# You should have received a copy of the GNU General Public License along with
# this program; if not, write to the Free Software Foundation, Inc., 51
# Franklin Street, Fifth Floor, Boston, MA 02110-1301 USA.
#
# Copyright Buildbot Team Members

from __future__ import with_statement


import os
import random
import re
import sys
import time

from twisted.cred import credentials
from twisted.internet import defer
from twisted.internet import protocol
from twisted.internet import reactor
from twisted.internet import task
from twisted.internet import utils
from twisted.python import log
from twisted.python.procutils import which
from twisted.spread import pb

from buildbot.status import builder
from buildbot.util import json
from buildbot.util import now
from buildbot.util.eventual import fireEventually


<<<<<<< HEAD
class SourceStamp(object):

    def __init__(self, branch, revision, patch, repository=''):
        self.branch = branch
        self.revision = revision
        self.patch = patch
=======
def output(*msg):
    print ' '.join(map(str, msg))
>>>>>>> 9d835e39


class SourceStampExtractor:

    def __init__(self, treetop, branch, repository):
        self.treetop = treetop
        self.repository = repository
        self.branch = branch
        exes = which(self.vcexe)
        if not exes:
            output("Could not find executable '%s'." % self.vcexe)
            sys.exit(1)
        self.exe = exes[0]

    def dovc(self, cmd):
        """This accepts the arguments of a command, without the actual
        command itself."""
        env = os.environ.copy()
        env['LC_ALL'] = "C"
        d = utils.getProcessOutputAndValue(self.exe, cmd, env=env,
                                           path=self.treetop)
        d.addCallback(self._didvc, cmd)
        return d

    def _didvc(self, res, cmd):
        (stdout, stderr, code) = res
        # 'bzr diff' sets rc=1 if there were any differences.
        # cvs does something similar, so don't bother requring rc=0.
        return stdout

    def get(self):
        """Return a Deferred that fires with a SourceStamp instance."""
        d = self.getBaseRevision()
        d.addCallback(self.getPatch)
        d.addCallback(self.done)
        return d

    def readPatch(self, diff, patchlevel):
        if not diff:
            diff = None
        self.patch = (patchlevel, diff)

    def done(self, res):
        if not self.repository:
            self.repository = self.treetop
        # TODO: figure out the branch and project too
        ss = SourceStamp(self.branch, self.baserev, self.patch,
                         repository=self.repository)
        return ss


class CVSExtractor(SourceStampExtractor):
    patchlevel = 0
    vcexe = "cvs"

    def getBaseRevision(self):
        # this depends upon our local clock and the repository's clock being
        # reasonably synchronized with each other. We express everything in
        # UTC because the '%z' format specifier for strftime doesn't always
        # work.
        self.baserev = time.strftime("%Y-%m-%d %H:%M:%S +0000",
                                     time.gmtime(now()))
        return defer.succeed(None)

    def getPatch(self, res):
        # the -q tells CVS to not announce each directory as it works
        if self.branch is not None:
            # 'cvs diff' won't take both -r and -D at the same time (it
            # ignores the -r). As best I can tell, there is no way to make
            # cvs give you a diff relative to a timestamp on the non-trunk
            # branch. A bare 'cvs diff' will tell you about the changes
            # relative to your checked-out versions, but I know of no way to
            # find out what those checked-out versions are.
            output("Sorry, CVS 'try' builds don't work with branches")
            sys.exit(1)
        args = ['-q', 'diff', '-u', '-D', self.baserev]
        d = self.dovc(args)
        d.addCallback(self.readPatch, self.patchlevel)
        return d


class SVNExtractor(SourceStampExtractor):
    patchlevel = 0
    vcexe = "svn"

    def getBaseRevision(self):
        d = self.dovc(["status", "-u"])
        d.addCallback(self.parseStatus)
        return d

    def parseStatus(self, res):
        # svn shows the base revision for each file that has been modified or
        # which needs an update. You can update each file to a different
        # version, so each file is displayed with its individual base
        # revision. It also shows the repository-wide latest revision number
        # on the last line ("Status against revision: \d+").

        # for our purposes, we use the latest revision number as the "base"
        # revision, and get a diff against that. This means we will get
        # reverse-diffs for local files that need updating, but the resulting
        # tree will still be correct. The only weirdness is that the baserev
        # that we emit may be different than the version of the tree that we
        # first checked out.

        # to do this differently would probably involve scanning the revision
        # numbers to find the max (or perhaps the min) revision, and then
        # using that as a base.

        for line in res.split("\n"):
            m = re.search(r'^Status against revision:\s+(\d+)', line)
            if m:
                self.baserev = int(m.group(1))
                return
        output("Could not find 'Status against revision' in SVN output: %s" % res)
        sys.exit(1)

    def getPatch(self, res):
        d = self.dovc(["diff", "-r%d" % self.baserev])
        d.addCallback(self.readPatch, self.patchlevel)
        return d


class BzrExtractor(SourceStampExtractor):
    patchlevel = 0
    vcexe = "bzr"

    def getBaseRevision(self):
        d = self.dovc(["revision-info", "-rsubmit:"])
        d.addCallback(self.get_revision_number)
        return d

    def get_revision_number(self, out):
        revno, revid = out.split()
        self.baserev = 'revid:' + revid
        return

    def getPatch(self, res):
        d = self.dovc(["diff", "-r%s.." % self.baserev])
        d.addCallback(self.readPatch, self.patchlevel)
        return d


class MercurialExtractor(SourceStampExtractor):
    patchlevel = 1
    vcexe = "hg"

    def _didvc(self, res, cmd):
        (stdout, stderr, code) = res

        if code:
            cs = ' '.join(['hg'] + cmd)
            if stderr:
                stderr = '\n' + stderr.rstrip()
            raise RuntimeError("%s returned %d%s" % (cs, code, stderr))

        return stdout

    @defer.inlineCallbacks
    def getBaseRevision(self):
        upstream = ""
        if self.repository:
            upstream = "r'%s'" % self.repository
        output = ''
        try:
            output = yield self.dovc(["log", "--template", "{node}\\n", "-r",
                                      "max(::. - outgoing(%s))" % upstream])
        except RuntimeError:
            # outgoing() will abort if no default-push/default path is configured
            if upstream:
                raise
            # fall back to current working directory parent
            output = yield self.dovc(["log", "--template", "{node}\\n", "-r", "p1()"])
        m = re.search(r'^(\w+)', output)
        if not m:
            raise RuntimeError("Revision %r is not in the right format" % (output,))
        self.baserev = m.group(0)

    def getPatch(self, res):
        d = self.dovc(["diff", "-r", self.baserev])
        d.addCallback(self.readPatch, self.patchlevel)
        return d


class PerforceExtractor(SourceStampExtractor):
    patchlevel = 0
    vcexe = "p4"

    def getBaseRevision(self):
        d = self.dovc(["changes", "-m1", "..."])
        d.addCallback(self.parseStatus)
        return d

    def parseStatus(self, res):
        #
        # extract the base change number
        #
        m = re.search(r'Change (\d+)', res)
        if m:
            self.baserev = m.group(1)
            return

        output("Could not find change number in output: %s" % res)
        sys.exit(1)

    def readPatch(self, res, patchlevel):
        #
        # extract the actual patch from "res"
        #
        if not self.branch:
            output("you must specify a branch")
            sys.exit(1)
        mpatch = ""
        found = False
        for line in res.split("\n"):
            m = re.search('==== //depot/' + self.branch
                          + r'/([\w\/\.\d\-\_]+)#(\d+) -', line)
            if m:
                mpatch += "--- %s#%s\n" % (m.group(1), m.group(2))
                mpatch += "+++ %s\n" % (m.group(1))
                found = True
            else:
                mpatch += line
                mpatch += "\n"
        if not found:
            output("could not parse patch file")
            sys.exit(1)
        self.patch = (patchlevel, mpatch)

    def getPatch(self, res):
        d = self.dovc(["diff"])
        d.addCallback(self.readPatch, self.patchlevel)
        return d


class DarcsExtractor(SourceStampExtractor):
    patchlevel = 1
    vcexe = "darcs"

    def getBaseRevision(self):
        d = self.dovc(["changes", "--context"])
        d.addCallback(self.parseStatus)
        return d

    def parseStatus(self, res):
        self.baserev = res              # the whole context file

    def getPatch(self, res):
        d = self.dovc(["diff", "-u"])
        d.addCallback(self.readPatch, self.patchlevel)
        return d


class GitExtractor(SourceStampExtractor):
    patchlevel = 1
    vcexe = "git"
    config = None

    def getBaseRevision(self):
        # If a branch is specified, parse out the rev it points to
        # and extract the local name (assuming it has a slash).
        # This may break if someone specifies the name of a local
        # branch that has a slash in it and has no corresponding
        # remote branch (or something similarly contrived).
        if self.branch:
            d = self.dovc(["rev-parse", self.branch])
            if '/' in self.branch:
                self.branch = self.branch.split('/', 1)[1]
            d.addCallback(self.override_baserev)
            return d
        d = self.dovc(["branch", "--no-color", "-v", "--no-abbrev"])
        d.addCallback(self.parseStatus)
        return d

    def readConfig(self):
        if self.config:
            return defer.succeed(self.config)
        d = self.dovc(["config", "-l"])
        d.addCallback(self.parseConfig)
        return d

    def parseConfig(self, res):
        self.config = {}
        for l in res.split("\n"):
            if l.strip():
                parts = l.strip().split("=", 2)
                self.config[parts[0]] = parts[1]
        return self.config

    def parseTrackingBranch(self, res):
        # If we're tracking a remote, consider that the base.
        remote = self.config.get("branch." + self.branch + ".remote")
        ref = self.config.get("branch." + self.branch + ".merge")
        if remote and ref:
            remote_branch = ref.split("/", 2)[-1]
            d = self.dovc(["rev-parse", remote + "/" + remote_branch])
            d.addCallback(self.override_baserev)
            return d

    def override_baserev(self, res):
        self.baserev = res.strip()

    def parseStatus(self, res):
        # The current branch is marked by '*' at the start of the
        # line, followed by the branch name and the SHA1.
        #
        # Branch names may contain pretty much anything but whitespace.
        m = re.search(r'^\* (\S+)\s+([0-9a-f]{40})', res, re.MULTILINE)
        if m:
            self.baserev = m.group(2)
            self.branch = m.group(1)
            d = self.readConfig()
            d.addCallback(self.parseTrackingBranch)
            return d
        output("Could not find current GIT branch: %s" % res)
        sys.exit(1)

    def getPatch(self, res):
        d = self.dovc(["diff", self.baserev])
        d.addCallback(self.readPatch, self.patchlevel)
        return d


class MonotoneExtractor(SourceStampExtractor):
    patchlevel = 0
    vcexe = "mtn"

    def getBaseRevision(self):
        d = self.dovc(["automate", "get_base_revision_id"])
        d.addCallback(self.parseStatus)
        return d

    def parseStatus(self, output):
        hash = output.strip()
        if len(hash) != 40:
            self.baserev = None
        self.baserev = hash

    def getPatch(self, res):
        d = self.dovc(["diff"])
        d.addCallback(self.readPatch, self.patchlevel)
        return d


def getSourceStamp(vctype, treetop, branch=None, repository=None):
    if vctype == "cvs":
        cls = CVSExtractor
    elif vctype == "svn":
        cls = SVNExtractor
    elif vctype == "bzr":
        cls = BzrExtractor
    elif vctype == "hg":
        cls = MercurialExtractor
    elif vctype == "p4":
        cls = PerforceExtractor
    elif vctype == "darcs":
        cls = DarcsExtractor
    elif vctype == "git":
        cls = GitExtractor
    elif vctype == "mtn":
        cls = MonotoneExtractor
    else:
        output("unknown vctype '%s'" % vctype)
        sys.exit(1)
    return cls(treetop, branch, repository).get()


def ns(s):
    return "%d:%s," % (len(s), s)


def createJobfile(jobid, branch, baserev, patch_level, patch_body, repository,
                  project, who, comment, builderNames, properties):
    # Determine job file version from provided arguments
    if properties:
        version = 5
    elif comment:
        version = 4
    elif who:
        version = 3
    else:
        version = 2
    job = ""
    job += ns(str(version))
    if version < 5:
        job += ns(jobid)
        job += ns(branch)
        job += ns(str(baserev))
        job += ns("%d" % patch_level)
        job += ns(patch_body)
        job += ns(repository)
        job += ns(project)
        if (version >= 3):
            job += ns(who)
        if (version >= 4):
            job += ns(comment)
        for bn in builderNames:
            job += ns(bn)
    else:
        job += ns(
            json.dumps({
                'jobid': jobid, 'branch': branch, 'baserev': str(baserev),
                'patch_level': patch_level, 'patch_body': patch_body,
                'repository': repository, 'project': project, 'who': who,
                'comment': comment, 'builderNames': builderNames,
                'properties': properties,
            }))
    return job


def getTopdir(topfile, start=None):
    """walk upwards from the current directory until we find this topfile"""
    if not start:
        start = os.getcwd()
    here = start
    toomany = 20
    while toomany > 0:
        if os.path.exists(os.path.join(here, topfile)):
            return here
        next = os.path.dirname(here)
        if next == here:
            break                       # we've hit the root
        here = next
        toomany -= 1
    output("Unable to find topfile '%s' anywhere from %s upwards"
           % (topfile, start))
    sys.exit(1)


class RemoteTryPP(protocol.ProcessProtocol):

    def __init__(self, job):
        self.job = job
        self.d = defer.Deferred()

    def connectionMade(self):
        self.transport.write(self.job)
        self.transport.closeStdin()

    def outReceived(self, data):
        sys.stdout.write(data)

    def errReceived(self, data):
        sys.stderr.write(data)

    def processEnded(self, status_object):
        sig = status_object.value.signal
        rc = status_object.value.exitCode
        if sig is not None or rc != 0:
            self.d.errback(RuntimeError("remote 'buildbot tryserver' failed"
                                        ": sig=%s, rc=%s" % (sig, rc)))
            return
        self.d.callback((sig, rc))


class BuildSetStatusGrabber:
    retryCount = 5  # how many times to we try to grab the BuildSetStatus?
    retryDelay = 3  # seconds to wait between attempts

    def __init__(self, status, bsid):
        self.status = status
        self.bsid = bsid

    def grab(self):
        # return a Deferred that either fires with the BuildSetStatus
        # reference or errbacks because we were unable to grab it
        self.d = defer.Deferred()
        # wait a second before querying to give the master's maildir watcher
        # a chance to see the job
        reactor.callLater(0.01, self.go)
        return self.d

    def go(self, dummy=None):
        if self.retryCount == 0:
            output("couldn't find matching buildset")
            sys.exit(1)
        self.retryCount -= 1
        d = self.status.callRemote("getBuildSets")
        d.addCallback(self._gotSets)

    def _gotSets(self, buildsets):
        print "GOT", buildsets, self.bsid
        for bs, bsid in buildsets:
            if bsid == self.bsid:
                # got it
                self.d.callback(bs)
                return
        d = defer.Deferred()
        d.addCallback(self.go)
        reactor.callLater(self.retryDelay, d.callback, None)


class Try(pb.Referenceable):
    buildsetStatus = None
    quiet = False
    printloop = False

    def __init__(self, config):
        self.config = config
        self.connect = self.getopt('connect')
        if self.connect not in ['ssh', 'pb']:
            output("you must specify a connect style: ssh or pb")
            sys.exit(1)
        self.builderNames = self.getopt('builders')
        self.project = self.getopt('project', '')
        self.who = self.getopt('who')
        self.comment = self.getopt('comment')

    def getopt(self, config_name, default=None):
        value = self.config.get(config_name)
        if value is None or value == []:
            value = default
        return value

    def createJob(self):
        # returns a Deferred which fires when the job parameters have been
        # created

        # generate a random (unique) string. It would make sense to add a
        # hostname and process ID here, but a) I suspect that would cause
        # windows portability problems, and b) really this is good enough
        self.bsid = "%d-%s" % (time.time(), random.randint(0, 1000000))

        # common options
        branch = self.getopt("branch")

        difffile = self.config.get("diff")
        if difffile:
            baserev = self.config.get("baserev")
            if difffile == "-":
                diff = sys.stdin.read()
            else:
                with open(difffile, "r") as f:
                    diff = f.read()
            if not diff:
                diff = None
            patch = (self.config['patchlevel'], diff)
            ss = SourceStamp(
                branch, baserev, patch, repository=self.getopt("repository"))
            d = defer.succeed(ss)
        else:
            vc = self.getopt("vc")
            if vc in ("cvs", "svn"):
                # we need to find the tree-top
                topdir = self.getopt("topdir")
                if topdir:
                    treedir = os.path.expanduser(topdir)
                else:
                    topfile = self.getopt("topfile")
                    if topfile:
                        treedir = getTopdir(topfile)
                    else:
                        output("Must specify topdir or topfile.")
                        sys.exit(1)
            else:
                treedir = os.getcwd()
            d = getSourceStamp(vc, treedir, branch, self.getopt("repository"))
        d.addCallback(self._createJob_1)
        return d

    def _createJob_1(self, ss):
        self.sourcestamp = ss
        if self.connect == "ssh":
            patchlevel, diff = ss.patch
            revspec = ss.revision
            if revspec is None:
                revspec = ""
            self.jobfile = createJobfile(
                self.bsid, ss.branch or "", revspec, patchlevel, diff,
                ss.repository, self.project, self.who, self.comment,
                self.builderNames, self.config.get('properties', {}))

    def fakeDeliverJob(self):
        # Display the job to be delivered, but don't perform delivery.
        ss = self.sourcestamp
        output("Job:\n\tRepository: %s\n\tProject: %s\n\tBranch: %s\n\t"
               "Revision: %s\n\tBuilders: %s\n%s"
               % (ss.repository, self.project, ss.branch,
                  ss.revision,
                  self.builderNames,
                  ss.patch[1]))
        d = defer.Deferred()
        d.callback(True)
        return d

    def deliverJob(self):
        # returns a Deferred that fires when the job has been delivered
        if self.connect == "ssh":
            tryhost = self.getopt("host")
            tryuser = self.getopt("username")
            trydir = self.getopt("jobdir")
            buildbotbin = self.getopt("buildbotbin")
            if tryuser:
                argv = ["ssh", "-l", tryuser, tryhost,
                        buildbotbin, "tryserver", "--jobdir", trydir]
            else:
                argv = ["ssh", tryhost,
                        buildbotbin, "tryserver", "--jobdir", trydir]
            pp = RemoteTryPP(self.jobfile)
            reactor.spawnProcess(pp, argv[0], argv, os.environ)
            d = pp.d
            return d
        if self.connect == "pb":
            user = self.getopt("username")
            passwd = self.getopt("passwd")
            master = self.getopt("master")
            tryhost, tryport = master.split(":")
            tryport = int(tryport)
            f = pb.PBClientFactory()
            d = f.login(credentials.UsernamePassword(user, passwd))
            reactor.connectTCP(tryhost, tryport, f)
            d.addCallback(self._deliverJob_pb)
            return d
        raise RuntimeError("unknown connecttype '%s', should be 'ssh' or 'pb'"
                           % self.connect)

    def _deliverJob_pb(self, remote):
        ss = self.sourcestamp
        output("Delivering job; comment=", self.comment)

        d = remote.callRemote("try",
                              ss.branch,
                              ss.revision,
                              ss.patch,
                              ss.repository,
                              self.project,
                              self.builderNames,
                              self.who,
                              self.comment,
                              self.config.get('properties', {}))
        d.addCallback(self._deliverJob_pb2)
        return d

    def _deliverJob_pb2(self, status):
        self.buildsetStatus = status
        return status

    def getStatus(self):
        # returns a Deferred that fires when the builds have finished, and
        # may emit status messages while we wait
        wait = bool(self.getopt("wait"))
        if not wait:
            # TODO: emit the URL where they can follow the builds. This
            # requires contacting the Status server over PB and doing
            # getURLForThing() on the BuildSetStatus. To get URLs for
            # individual builds would require we wait for the builds to
            # start.
            output("not waiting for builds to finish")
            return
        if self.connect == "ssh":
            output("waiting for builds with ssh is not supported")
            return
        d = self.running = defer.Deferred()
        if self.buildsetStatus:
            self._getStatus_1()
            return self.running
        # contact the status port
        # we're probably using the ssh style
        master = self.getopt("master")
        host, port = master.split(":")
        port = int(port)
        self.announce("contacting the status port at %s:%d" % (host, port))
        f = pb.PBClientFactory()
        creds = credentials.UsernamePassword("statusClient", "clientpw")
        d = f.login(creds)
        reactor.connectTCP(host, port, f)
        d.addCallback(self._getStatus_ssh_1)
        return self.running

    def _getStatus_ssh_1(self, remote):
        # find a remotereference to the corresponding BuildSetStatus object
        self.announce("waiting for job to be accepted")
        g = BuildSetStatusGrabber(remote, self.bsid)
        d = g.grab()
        d.addCallback(self._getStatus_1)
        return d

    def _getStatus_1(self, res=None):
        if res:
            self.buildsetStatus = res
        # gather the set of BuildRequests
        d = self.buildsetStatus.callRemote("getBuildRequests")
        d.addCallback(self._getStatus_2)

    def _getStatus_2(self, brs):
        self.builderNames = []
        self.buildRequests = {}

        # self.builds holds the current BuildStatus object for each one
        self.builds = {}

        # self.outstanding holds the list of builderNames which haven't
        # finished yet
        self.outstanding = []

        # self.results holds the list of build results. It holds a tuple of
        # (result, text)
        self.results = {}

        # self.currentStep holds the name of the Step that each build is
        # currently running
        self.currentStep = {}

        # self.ETA holds the expected finishing time (absolute time since
        # epoch)
        self.ETA = {}

        for n, br in brs:
            self.builderNames.append(n)
            self.buildRequests[n] = br
            self.builds[n] = None
            self.outstanding.append(n)
            self.results[n] = [None, None]
            self.currentStep[n] = None
            self.ETA[n] = None
            # get new Builds for this buildrequest. We follow each one until
            # it finishes or is interrupted.
            br.callRemote("subscribe", self)

        # now that those queries are in transit, we can start the
        # display-status-every-30-seconds loop
        if not self.getopt("quiet"):
            self.printloop = task.LoopingCall(self.printStatus)
            self.printloop.start(3, now=False)

    # these methods are invoked by the status objects we've subscribed to

    def remote_newbuild(self, bs, builderName):
        if self.builds[builderName]:
            self.builds[builderName].callRemote("unsubscribe", self)
        self.builds[builderName] = bs
        bs.callRemote("subscribe", self, 20)
        d = bs.callRemote("waitUntilFinished")
        d.addCallback(self._build_finished, builderName)

    def remote_stepStarted(self, buildername, build, stepname, step):
        self.currentStep[buildername] = stepname

    def remote_stepFinished(self, buildername, build, stepname, step, results):
        pass

    def remote_buildETAUpdate(self, buildername, build, eta):
        self.ETA[buildername] = now() + eta

    def _build_finished(self, bs, builderName):
        # we need to collect status from the newly-finished build. We don't
        # remove the build from self.outstanding until we've collected
        # everything we want.
        self.builds[builderName] = None
        self.ETA[builderName] = None
        self.currentStep[builderName] = "finished"
        d = bs.callRemote("getResults")
        d.addCallback(self._build_finished_2, bs, builderName)
        return d

    def _build_finished_2(self, results, bs, builderName):
        self.results[builderName][0] = results
        d = bs.callRemote("getText")
        d.addCallback(self._build_finished_3, builderName)
        return d

    def _build_finished_3(self, text, builderName):
        self.results[builderName][1] = text

        self.outstanding.remove(builderName)
        if not self.outstanding:
            # all done
            return self.statusDone()

    def printStatus(self):
        try:
            names = sorted(self.buildRequests.keys())
            for n in names:
                if n not in self.outstanding:
                    # the build is finished, and we have results
                    code, text = self.results[n]
                    t = builder.Results[code]
                    if text:
                        t += " (%s)" % " ".join(text)
                elif self.builds[n]:
                    t = self.currentStep[n] or "building"
                    if self.ETA[n]:
                        t += " [ETA %ds]" % (self.ETA[n] - now())
                else:
                    t = "no build"
                self.announce("%s: %s" % (n, t))
            self.announce("")
        except Exception:
            log.err(None, "printing status")

    def statusDone(self):
        if self.printloop:
            self.printloop.stop()
        output("All Builds Complete")
        # TODO: include a URL for all failing builds
        names = sorted(self.buildRequests.keys())
        happy = True
        for n in names:
            code, text = self.results[n]
            t = "%s: %s" % (n, builder.Results[code])
            if text:
                t += " (%s)" % " ".join(text)
            output(t)
            if code != builder.SUCCESS:
                happy = False

        if happy:
            self.exitcode = 0
        else:
            self.exitcode = 1
        self.running.callback(self.exitcode)

    def getAvailableBuilderNames(self):
        # This logs into the master using the PB protocol to
        # get the names of the configured builders that can
        # be used for the --builder argument
        if self.connect == "pb":
            user = self.getopt("username")
            passwd = self.getopt("passwd")
            master = self.getopt("master")
            tryhost, tryport = master.split(":")
            tryport = int(tryport)
            f = pb.PBClientFactory()
            d = f.login(credentials.UsernamePassword(user, passwd))
            reactor.connectTCP(tryhost, tryport, f)
            d.addCallback(self._getBuilderNames)
            return d
        if self.connect == "ssh":
            output("Cannot get available builders over ssh.")
            sys.exit(1)
        raise RuntimeError(
            "unknown connecttype '%s', should be 'pb'" % self.connect)

    def _getBuilderNames(self, remote):
        d = remote.callRemote("getAvailableBuilderNames")
        d.addCallback(self._getBuilderNames2)
        d.addCallback(lambda _: remote.broker.transport.loseConnection())
        return d

    def _getBuilderNames2(self, buildernames):
        output("The following builders are available for the try scheduler: ")
        for buildername in buildernames:
            output(buildername)

    def announce(self, message):
        if not self.quiet:
            output(message)

    def run(self, _inTests=False):
        # we can't do spawnProcess until we're inside reactor.run(), so get
        # funky
        output("using '%s' connect method" % self.connect)
        self.exitcode = 0
        d = fireEventually(None)
        if bool(self.config.get("get-builder-names")):
            d.addCallback(lambda res: self.getAvailableBuilderNames())
        else:
            d.addCallback(lambda res: self.createJob())
            d.addCallback(lambda res: self.announce("job created"))
            deliver = self.deliverJob
            if bool(self.config.get("dryrun")):
                deliver = self.fakeDeliverJob
            d.addCallback(lambda res: deliver())
            d.addCallback(lambda res: self.announce("job has been delivered"))
            d.addCallback(lambda res: self.getStatus())
        d.addErrback(self.trapSystemExit)
        d.addErrback(log.err)
        d.addCallback(self.cleanup)
        if _inTests:
            return d
        d.addCallback(lambda res: reactor.stop())

        reactor.run()
        sys.exit(self.exitcode)

    def trapSystemExit(self, why):
        why.trap(SystemExit)
        self.exitcode = why.value.code

    def cleanup(self, res=None):
        if self.buildsetStatus:
            self.buildsetStatus.broker.transport.loseConnection()<|MERGE_RESOLUTION|>--- conflicted
+++ resolved
@@ -38,17 +38,17 @@
 from buildbot.util.eventual import fireEventually
 
 
-<<<<<<< HEAD
 class SourceStamp(object):
 
     def __init__(self, branch, revision, patch, repository=''):
         self.branch = branch
         self.revision = revision
         self.patch = patch
-=======
+        self.repository = repository
+
+
 def output(*msg):
     print ' '.join(map(str, msg))
->>>>>>> 9d835e39
 
 
 class SourceStampExtractor:
