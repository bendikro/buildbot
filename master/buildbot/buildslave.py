# This file is part of Buildbot.  Buildbot is free software: you can
# redistribute it and/or modify it under the terms of the GNU General Public
# License as published by the Free Software Foundation, version 2.
#
# This program is distributed in the hope that it will be useful, but WITHOUT
# ANY WARRANTY; without even the implied warranty of MERCHANTABILITY or FITNESS
# FOR A PARTICULAR PURPOSE.  See the GNU General Public License for more
# details.
#
# You should have received a copy of the GNU General Public License along with
# this program; if not, write to the Free Software Foundation, Inc., 51
# Franklin Street, Fifth Floor, Boston, MA 02110-1301 USA.
#
# Portions Copyright Buildbot Team Members
# Portions Copyright Canonical Ltd. 2009

import time
from email.Message import Message
from email.Utils import formatdate
from zope.interface import implements
from twisted.python import log, failure
from twisted.internet import defer, reactor
from twisted.application import service
from twisted.spread import pb
from twisted.python.reflect import namedModule

from buildbot.status.slave import SlaveStatus
from buildbot.status.mail import MailNotifier
from buildbot.process import metrics, botmaster
from buildbot.interfaces import IBuildSlave, ILatentBuildSlave
from buildbot.process.properties import Properties
from buildbot.locks import LockAccess
from buildbot.util import subscription
from buildbot import config

class AbstractBuildSlave(config.ReconfigurableServiceMixin, pb.Avatar,
                        service.MultiService):
    """This is the master-side representative for a remote buildbot slave.
    There is exactly one for each slave described in the config file (the
    c['slaves'] list). When buildbots connect in (.attach), they get a
    reference to this instance. The BotMaster object is stashed as the
    .botmaster attribute. The BotMaster is also our '.parent' Service.

    I represent a build slave -- a remote machine capable of
    running builds.  I am instantiated by the configuration file, and can be
    subclassed to add extra functionality."""

    implements(IBuildSlave)
    keepalive_timer = None
    keepalive_interval = None

    def __init__(self, name, password, max_builds=None,
                 notify_on_missing=[], missing_timeout=3600,
                 properties={}, locks=None, keepalive_interval=3600):
        """
        @param name: botname this machine will supply when it connects
        @param password: password this machine will supply when
                         it connects
        @param max_builds: maximum number of simultaneous builds that will
                           be run concurrently on this buildslave (the
                           default is None for no limit)
        @param properties: properties that will be applied to builds run on
                           this slave
        @type properties: dictionary
        @param locks: A list of locks that must be acquired before this slave
                      can be used
        @type locks: dictionary
        """
        service.MultiService.__init__(self)
        self.slavename = name
        self.password = password

        # PB registration
        self.registration = None
        self.registered_port = None

        # these are set when the service is started, and unset when it is
        # stopped
        self.botmaster = None
        self.master = None

        self.slave_status = SlaveStatus(name)
        self.slave = None # a RemoteReference to the Bot, when connected
        self.slave_commands = None
        self.slavebuilders = {}
        self.max_builds = max_builds
        self.access = []
        if locks:
            self.access = locks
        self.lock_subscriptions = []

        self.properties = Properties()
        self.properties.update(properties, "BuildSlave")
        self.properties.setProperty("slavename", name, "BuildSlave")

        self.lastMessageReceived = 0
        if isinstance(notify_on_missing, str):
            notify_on_missing = [notify_on_missing]
        self.notify_on_missing = notify_on_missing
        for i in notify_on_missing:
            if not isinstance(i, str):
                raise config.ConfigErrors([
                    'notify_on_missing arg %r is not a string' % (i,) ])
        self.missing_timeout = missing_timeout
        self.missing_timer = None
        self.keepalive_interval = keepalive_interval

        self.detached_subs = None

        self._old_builder_list = None

<<<<<<< HEAD
=======
    def identity(self):
        """
        Return a tuple describing this slave.  After reconfiguration a
        new slave with the same identity will update this one, rather
        than replacing it, thereby avoiding an interruption of current
        activity.
        """
        return (self.slavename, self.password, 
                '%s.%s' % (self.__class__.__module__,
                           self.__class__.__name__))

    def update(self, new):
        """
        Given a new BuildSlave, configure this one identically.  Because
        BuildSlave objects are remotely referenced, we can't replace them
        without disconnecting the slave, yet there's no reason to do that.
        """
        # the reconfiguration logic should guarantee this:
        assert self.slavename == new.slavename
        assert self.password == new.password
        assert self.identity() == new.identity()
        self.max_builds = new.max_builds
        self.access = new.access
        assert new.lock_subscriptions == []
        self.notify_on_missing = new.notify_on_missing
        self.missing_timeout = new.missing_timeout
        self.keepalive_interval = new.keepalive_interval

        self.properties = Properties()
        self.properties.updateFromProperties(new.properties)

        if self.botmaster:
            self.updateLocks()

>>>>>>> 66cce730
    def __repr__(self):
        return "<%s %r>" % (self.__class__.__name__, self.slavename)

    def updateLocks(self):
        """Convert the L{LockAccess} objects in C{self.locks} into real lock
        objects, while also maintaining the subscriptions to lock releases."""
        # unsubscribe from any old locks
        for s in self.lock_subscriptions:
            s.unsubscribe()

        # convert locks into their real form
        locks = []
        for access in self.access:
            if not isinstance(access, LockAccess):
                access = access.defaultAccess()
            lock = self.botmaster.getLockByID(access.lockid)
            locks.append((lock, access))
        self.locks = [(l.getLock(self), la) for l, la in locks]
        self.lock_subscriptions = [ l.subscribeToReleases(self._lockReleased)
                                    for l, la in self.locks ]

    def locksAvailable(self):
        """
        I am called to see if all the locks I depend on are available,
        in which I return True, otherwise I return False
        """
        if not self.locks:
            return True
        for lock, access in self.locks:
            if not lock.isAvailable(access):
                return False
        return True

    def acquireLocks(self):
        """
        I am called when a build is preparing to run. I try to claim all
        the locks that are needed for a build to happen. If I can't, then
        my caller should give up the build and try to get another slave
        to look at it.
        """
        log.msg("acquireLocks(slave %s, locks %s)" % (self, self.locks))
        if not self.locksAvailable():
            log.msg("slave %s can't lock, giving up" % (self, ))
            return False
        # all locks are available, claim them all
        for lock, access in self.locks:
            lock.claim(self, access)
        return True

    def releaseLocks(self):
        """
        I am called to release any locks after a build has finished
        """
        log.msg("releaseLocks(%s): %s" % (self, self.locks))
        for lock, access in self.locks:
            lock.release(self, access)

<<<<<<< HEAD
    def startService(self):
=======
    def _lockReleased(self):
        """One of the locks for this slave was released; try scheduling
        builds."""
        if not self.botmaster:
            return # oh well..
        self.botmaster.maybeStartBuildsForSlave(self.slavename)

    def setBotmaster(self, botmaster):
        assert not self.botmaster, "BuildSlave already has a botmaster"
        self.botmaster = botmaster
>>>>>>> 66cce730
        self.updateLocks()
        self.startMissingTimer()
        return service.MultiService.startService(self)

    def reconfigService(self, new_config):
        # Given a new BuildSlave, configure this one identically.  Because
        # BuildSlave objects are remotely referenced, we can't replace them
        # without disconnecting the slave, yet there's no reason to do that.
        new = self.findNewSlaveInstance(new_config)

        assert self.slavename == new.slavename

        # do we need to re-register?
        if (not self.registration or
            self.password != new.password or
            new_config.slavePortnum != self.registered_port):
            if self.registration:
                self.registration.unregister()
            self.password = new.password
            self.registered_port = new_config.slavePortnum
            self.registration = self.master.pbmanager.register(
                    self.registered_port, self.slavename,
                    self.password, self.getPerspective)

        # adopt new instance's configuration parameters
        self.max_builds = new.max_builds
        self.access = new.access
        self.notify_on_missing = new.notify_on_missing
        self.keepalive_interval = new.keepalive_interval

        if self.missing_timeout != new.missing_timeout:
            running_missing_timer = self.missing_timer
            self.stopMissingTimer()
            self.missing_timeout = new.missing_timeout
            if running_missing_timer:
                self.startMissingTimer()

        self.properties = Properties()
        self.properties.updateFromProperties(new.properties)

        self.updateLocks()

        # update the attached slave's notion of which builders are attached
        d = self.updateSlave()

        # and chain up
        d.addCallback(lambda _ :
            config.ReconfigurableServiceMixin.reconfigService(self,
                                                            new_config))

        return d

    def stopService(self):
        self.stopMissingTimer()
        return service.MultiService.stopService(self)

    def findNewSlaveInstance(self, new_config):
        # TODO: called multiple times per reconfig; use 1-element cache?
        for sl in new_config.slaves:
            if sl.slavename == self.slavename:
                return sl
        assert 0, "no new slave named '%s'" % self.slavename

    def startMissingTimer(self):
        if self.notify_on_missing and self.missing_timeout and self.parent:
            self.stopMissingTimer() # in case it's already running
            self.missing_timer = reactor.callLater(self.missing_timeout,
                                                self._missing_timer_fired)

    def stopMissingTimer(self):
        if self.missing_timer:
            self.missing_timer.cancel()
            self.missing_timer = None

    def getPerspective(self, mind, slavename):
        assert slavename == self.slavename
        metrics.MetricCountEvent.log("attached_slaves", 1)

        # record when this connection attempt occurred
        if self.slave_status:
            self.slave_status.recordConnectTime()


        if self.isConnected():
            # duplicate slave - send it to arbitration
            arb = botmaster.DuplicateSlaveArbitrator(self)
            return arb.getPerspective(mind, slavename)
        else:
            log.msg("slave '%s' attaching from %s" % (slavename, mind.broker.transport.getPeer()))
            return self

    def doKeepalive(self):
        self.keepalive_timer = reactor.callLater(self.keepalive_interval,
                                                self.doKeepalive)
        if not self.slave:
            return
        d = self.slave.callRemote("print", "Received keepalive from master")
        d.addErrback(log.msg, "Keepalive failed for '%s'" % (self.slavename, ))

    def stopKeepaliveTimer(self):
        if self.keepalive_timer:
            self.keepalive_timer.cancel()

    def startKeepaliveTimer(self):
        assert self.keepalive_interval
        log.msg("Starting buildslave keepalive timer for '%s'" % \
                                        (self.slavename, ))
        self.doKeepalive()

    def isConnected(self):
        return self.slave

    def _missing_timer_fired(self):
        self.missing_timer = None
        # notify people, but only if we're still in the config
        if not self.parent:
            return

        buildmaster = self.botmaster.master
        status = buildmaster.getStatus()
        text = "The Buildbot working for '%s'\n" % status.getTitle()
        text += ("has noticed that the buildslave named %s went away\n" %
                 self.slavename)
        text += "\n"
        text += ("It last disconnected at %s (buildmaster-local time)\n" %
                 time.ctime(time.time() - self.missing_timeout)) # approx
        text += "\n"
        text += "The admin on record (as reported by BUILDSLAVE:info/admin)\n"
        text += "was '%s'.\n" % self.slave_status.getAdmin()
        text += "\n"
        text += "Sincerely,\n"
        text += " The Buildbot\n"
        text += " %s\n" % status.getTitleURL()
        subject = "Buildbot: buildslave %s was lost" % self.slavename
        return self._mail_missing_message(subject, text)


    def updateSlave(self):
        """Called to add or remove builders after the slave has connected.

        @return: a Deferred that indicates when an attached slave has
        accepted the new builders and/or released the old ones."""
        if self.slave:
            return self.sendBuilderList()
        else:
            return defer.succeed(None)

    def updateSlaveStatus(self, buildStarted=None, buildFinished=None):
        if buildStarted:
            self.slave_status.buildStarted(buildStarted)
        if buildFinished:
            self.slave_status.buildFinished(buildFinished)

    @metrics.countMethod('AbstractBuildSlave.attached()')
    def attached(self, bot):
        """This is called when the slave connects.

        @return: a Deferred that fires when the attachment is complete
        """

        # the botmaster should ensure this.
        assert not self.isConnected()

        metrics.MetricCountEvent.log("AbstractBuildSlave.attached_slaves", 1)

        # set up the subscription point for eventual detachment
        self.detached_subs = subscription.SubscriptionPoint("detached")

        # now we go through a sequence of calls, gathering information, then
        # tell the Botmaster that it can finally give this slave to all the
        # Builders that care about it.

        # we accumulate slave information in this 'state' dictionary, then
        # set it atomically if we make it far enough through the process
        state = {}

        # Reset graceful shutdown status
        self.slave_status.setGraceful(False)
        # We want to know when the graceful shutdown flag changes
        self.slave_status.addGracefulWatcher(self._gracefulChanged)

        d = defer.succeed(None)
        def _log_attachment_on_slave(res):
            d1 = bot.callRemote("print", "attached")
            d1.addErrback(lambda why: None)
            return d1
        d.addCallback(_log_attachment_on_slave)

        def _get_info(res):
            d1 = bot.callRemote("getSlaveInfo")
            def _got_info(info):
                log.msg("Got slaveinfo from '%s'" % self.slavename)
                # TODO: info{} might have other keys
                state["admin"] = info.get("admin")
                state["host"] = info.get("host")
                state["access_uri"] = info.get("access_uri", None)
                state["slave_environ"] = info.get("environ", {})
                state["slave_basedir"] = info.get("basedir", None)
                state["slave_system"] = info.get("system", None)
            def _info_unavailable(why):
                why.trap(pb.NoSuchMethod)
                # maybe an old slave, doesn't implement remote_getSlaveInfo
                log.msg("BuildSlave.info_unavailable")
                log.err(why)
            d1.addCallbacks(_got_info, _info_unavailable)
            return d1
        d.addCallback(_get_info)
        self.startKeepaliveTimer()

        def _get_version(res):
            d = bot.callRemote("getVersion")
            def _got_version(version):
                state["version"] = version
            def _version_unavailable(why):
                why.trap(pb.NoSuchMethod)
                # probably an old slave
                state["version"] = '(unknown)'
            d.addCallbacks(_got_version, _version_unavailable)
            return d
        d.addCallback(_get_version)

        def _get_commands(res):
            d1 = bot.callRemote("getCommands")
            def _got_commands(commands):
                state["slave_commands"] = commands
            def _commands_unavailable(why):
                # probably an old slave
                log.msg("BuildSlave._commands_unavailable")
                if why.check(AttributeError):
                    return
                log.err(why)
            d1.addCallbacks(_got_commands, _commands_unavailable)
            return d1
        d.addCallback(_get_commands)

        def _accept_slave(res):
            self.slave_status.setAdmin(state.get("admin"))
            self.slave_status.setHost(state.get("host"))
            self.slave_status.setAccessURI(state.get("access_uri"))
            self.slave_status.setVersion(state.get("version"))
            self.slave_status.setConnected(True)
            self.slave_commands = state.get("slave_commands")
            self.slave_environ = state.get("slave_environ")
            self.slave_basedir = state.get("slave_basedir")
            self.slave_system = state.get("slave_system")
            self.slave = bot
            if self.slave_system == "win32":
                self.path_module = namedModule("win32path")
            else:
                # most eveything accepts / as separator, so posix should be a
                # reasonable fallback
                self.path_module = namedModule("posixpath")
            log.msg("bot attached")
            self.messageReceivedFromSlave()
            self.stopMissingTimer()
            self.botmaster.master.status.slaveConnected(self.slavename)

            return self.updateSlave()
        d.addCallback(_accept_slave)
        d.addCallback(lambda _:
                self.botmaster.maybeStartBuildsForSlave(self.slavename))

        # Finally, the slave gets a reference to this BuildSlave. They
        # receive this later, after we've started using them.
        d.addCallback(lambda _: self)
        return d

    def messageReceivedFromSlave(self):
        now = time.time()
        self.lastMessageReceived = now
        self.slave_status.setLastMessageReceived(now)

    def detached(self, mind):
        metrics.MetricCountEvent.log("AbstractBuildSlave.attached_slaves", -1)
        self.slave = None
        self._old_builder_list = []
        self.slave_status.removeGracefulWatcher(self._gracefulChanged)
        self.slave_status.setConnected(False)
        log.msg("BuildSlave.detached(%s)" % self.slavename)
        self.botmaster.master.status.slaveDisconnected(self.slavename)
        self.stopKeepaliveTimer()

        # notify watchers, but do so in the next reactor iteration so that
        # any further detached() action by subclasses happens first
        def notif():
            subs = self.detached_subs
            self.detached_subs = None
            subs.deliver()
        reactor.callLater(0, notif)

    def subscribeToDetach(self, callback):
        """
        Request that C{callable} be invoked with no arguments when the
        L{detached} method is invoked.

        @returns: L{Subscription}
        """
        assert self.detached_subs, "detached_subs is only set if attached"
        return self.detached_subs.subscribe(callback)

    def disconnect(self):
        """Forcibly disconnect the slave.

        This severs the TCP connection and returns a Deferred that will fire
        (with None) when the connection is probably gone.

        If the slave is still alive, they will probably try to reconnect
        again in a moment.

        This is called in two circumstances. The first is when a slave is
        removed from the config file. In this case, when they try to
        reconnect, they will be rejected as an unknown slave. The second is
        when we wind up with two connections for the same slave, in which
        case we disconnect the older connection.
        """

        if not self.slave:
            return defer.succeed(None)
        log.msg("disconnecting old slave %s now" % self.slavename)
        # When this Deferred fires, we'll be ready to accept the new slave
        return self._disconnect(self.slave)

    def _disconnect(self, slave):
        # all kinds of teardown will happen as a result of
        # loseConnection(), but it happens after a reactor iteration or
        # two. Hook the actual disconnect so we can know when it is safe
        # to connect the new slave. We have to wait one additional
        # iteration (with callLater(0)) to make sure the *other*
        # notifyOnDisconnect handlers have had a chance to run.
        d = defer.Deferred()

        # notifyOnDisconnect runs the callback with one argument, the
        # RemoteReference being disconnected.
        def _disconnected(rref):
            reactor.callLater(0, d.callback, None)
        slave.notifyOnDisconnect(_disconnected)
        tport = slave.broker.transport
        # this is the polite way to request that a socket be closed
        tport.loseConnection()
        try:
            # but really we don't want to wait for the transmit queue to
            # drain. The remote end is unlikely to ACK the data, so we'd
            # probably have to wait for a (20-minute) TCP timeout.
            #tport._closeSocket()
            # however, doing _closeSocket (whether before or after
            # loseConnection) somehow prevents the notifyOnDisconnect
            # handlers from being run. Bummer.
            tport.offset = 0
            tport.dataBuffer = ""
        except:
            # however, these hacks are pretty internal, so don't blow up if
            # they fail or are unavailable
            log.msg("failed to accelerate the shutdown process")
        log.msg("waiting for slave to finish disconnecting")

        return d

    def sendBuilderList(self):
        our_builders = self.botmaster.getBuildersForSlave(self.slavename)
        blist = [(b.name, b.config.slavebuilddir) for b in our_builders]
        if blist == self._old_builder_list:
            return defer.succeed(None)

        d = self.slave.callRemote("setBuilderList", blist)
        def sentBuilderList(ign):
            self._old_builder_list = blist
            return ign
        d.addCallback(sentBuilderList)
        return d

    def perspective_keepalive(self):
        self.messageReceivedFromSlave()

    def perspective_shutdown(self):
        log.msg("slave %s wants to shut down" % self.slavename)
        self.slave_status.setGraceful(True)

    def addSlaveBuilder(self, sb):
        self.slavebuilders[sb.builder_name] = sb

    def removeSlaveBuilder(self, sb):
        try:
            del self.slavebuilders[sb.builder_name]
        except KeyError:
            pass

    def buildFinished(self, sb):
        """This is called when a build on this slave is finished."""
        self.botmaster.maybeStartBuildsForSlave(self.slavename)

    def canStartBuild(self):
        """
        I am called when a build is requested to see if this buildslave
        can start a build.  This function can be used to limit overall
        concurrency on the buildslave.

        Note for subclassers: if a slave can become willing to start a build
        without any action on that slave (for example, by a resource in use on
        another slave becoming available), then you must arrange for
        L{maybeStartBuildsForSlave} to be called at that time, or builds on
        this slave will not start.
        """
        # If we're waiting to shutdown gracefully, then we shouldn't
        # accept any new jobs.
        if self.slave_status.getGraceful():
            return False

        if self.max_builds:
            active_builders = [sb for sb in self.slavebuilders.values()
                               if sb.isBusy()]
            if len(active_builders) >= self.max_builds:
                return False

        if not self.locksAvailable():
            return False

        return True

    def _mail_missing_message(self, subject, text):
        # first, see if we have a MailNotifier we can use. This gives us a
        # fromaddr and a relayhost.
        buildmaster = self.botmaster.master
        for st in buildmaster.statusTargets:
            if isinstance(st, MailNotifier):
                break
        else:
            # if not, they get a default MailNotifier, which always uses SMTP
            # to localhost and uses a dummy fromaddr of "buildbot".
            log.msg("buildslave-missing msg using default MailNotifier")
            st = MailNotifier("buildbot")
        # now construct the mail

        m = Message()
        m.set_payload(text)
        m['Date'] = formatdate(localtime=True)
        m['Subject'] = subject
        m['From'] = st.fromaddr
        recipients = self.notify_on_missing
        m['To'] = ", ".join(recipients)
        d = st.sendMessage(m, recipients)
        # return the Deferred for testing purposes
        return d

    def _gracefulChanged(self, graceful):
        """This is called when our graceful shutdown setting changes"""
        self.maybeShutdown()

    @defer.deferredGenerator
    def shutdown(self):
        """Shutdown the slave"""
        if not self.slave:
            log.msg("no remote; slave is already shut down")
            return

        # First, try the "new" way - calling our own remote's shutdown
        # method.  The method was only added in 0.8.3, so ignore NoSuchMethod
        # failures.
        def new_way():
            d = self.slave.callRemote('shutdown')
            d.addCallback(lambda _ : True) # successful shutdown request
            def check_nsm(f):
                f.trap(pb.NoSuchMethod)
                return False # fall through to the old way
            d.addErrback(check_nsm)
            def check_connlost(f):
                f.trap(pb.PBConnectionLost)
                return True # the slave is gone, so call it finished
            d.addErrback(check_connlost)
            return d

        wfd = defer.waitForDeferred(new_way())
        yield wfd
        if wfd.getResult():
            return # done!

        # Now, the old way.  Look for a builder with a remote reference to the
        # client side slave.  If we can find one, then call "shutdown" on the
        # remote builder, which will cause the slave buildbot process to exit.
        def old_way():
            d = None
            for b in self.slavebuilders.values():
                if b.remote:
                    d = b.remote.callRemote("shutdown")
                    break

            if d:
                log.msg("Shutting down (old) slave: %s" % self.slavename)
                # The remote shutdown call will not complete successfully since the
                # buildbot process exits almost immediately after getting the
                # shutdown request.
                # Here we look at the reason why the remote call failed, and if
                # it's because the connection was lost, that means the slave
                # shutdown as expected.
                def _errback(why):
                    if why.check(pb.PBConnectionLost):
                        log.msg("Lost connection to %s" % self.slavename)
                    else:
                        log.err("Unexpected error when trying to shutdown %s" % self.slavename)
                d.addErrback(_errback)
                return d
            log.err("Couldn't find remote builder to shut down slave")
            return defer.succeed(None)
        wfd = defer.waitForDeferred(old_way())
        yield wfd
        wfd.getResult()

    def maybeShutdown(self):
        """Shut down this slave if it has been asked to shut down gracefully,
        and has no active builders."""
        if not self.slave_status.getGraceful():
            return
        active_builders = [sb for sb in self.slavebuilders.values()
                           if sb.isBusy()]
        if active_builders:
            return
        d = self.shutdown()
        d.addErrback(log.err, 'error while shutting down slave')

class BuildSlave(AbstractBuildSlave):

    def sendBuilderList(self):
        d = AbstractBuildSlave.sendBuilderList(self)
        def _sent(slist):
            # Nothing has changed, so don't need to re-attach to everything
            if not slist:
                return
            dl = []
            for name, remote in slist.items():
                # use get() since we might have changed our mind since then
                b = self.botmaster.builders.get(name)
                if b:
                    d1 = b.attached(self, remote, self.slave_commands)
                    dl.append(d1)
            return defer.DeferredList(dl)
        def _set_failed(why):
            log.msg("BuildSlave.sendBuilderList (%s) failed" % self)
            log.err(why)
            # TODO: hang up on them?, without setBuilderList we can't use
            # them
        d.addCallbacks(_sent, _set_failed)
        return d

    def detached(self, mind):
        AbstractBuildSlave.detached(self, mind)
        self.botmaster.slaveLost(self)
        self.startMissingTimer()

    def buildFinished(self, sb):
        """This is called when a build on this slave is finished."""
        AbstractBuildSlave.buildFinished(self, sb)

        # If we're gracefully shutting down, and we have no more active
        # builders, then it's safe to disconnect
        self.maybeShutdown()

class AbstractLatentBuildSlave(AbstractBuildSlave):
    """A build slave that will start up a slave instance when needed.

    To use, subclass and implement start_instance and stop_instance.

    See ec2buildslave.py for a concrete example.  Also see the stub example in
    test/test_slaves.py.
    """

    implements(ILatentBuildSlave)

    substantiated = False
    substantiation_deferred = None
    substantiation_build = None
    build_wait_timer = None
    _shutdown_callback_handle = None

    def __init__(self, name, password, max_builds=None,
                 notify_on_missing=[], missing_timeout=60*20,
                 build_wait_timeout=60*10,
                 properties={}, locks=None):
        AbstractBuildSlave.__init__(
            self, name, password, max_builds, notify_on_missing,
            missing_timeout, properties, locks)
        self.building = set()
        self.build_wait_timeout = build_wait_timeout

    def start_instance(self, build):
        # responsible for starting instance that will try to connect with this
        # master.  Should return deferred with either True (instance started)
        # or False (instance not started, so don't run a build here).  Problems
        # should use an errback.
        raise NotImplementedError

    def stop_instance(self, fast=False):
        # responsible for shutting down instance.
        raise NotImplementedError

    def substantiate(self, sb, build):
        if self.substantiated:
            self._clearBuildWaitTimer()
            self._setBuildWaitTimer()
            return defer.succeed(True)
        if self.substantiation_deferred is None:
            if self.parent and not self.missing_timer:
                # start timer.  if timer times out, fail deferred
                self.missing_timer = reactor.callLater(
                    self.missing_timeout,
                    self._substantiation_failed, defer.TimeoutError())
            self.substantiation_deferred = defer.Deferred()
            self.substantiation_build = build
            if self.slave is None:
                d = self._substantiate(build) # start up instance
                d.addErrback(log.err, "while substantiating")
            # else: we're waiting for an old one to detach.  the _substantiate
            # will be done in ``detached`` below.
        return self.substantiation_deferred

    def _substantiate(self, build):
        # register event trigger
        d = self.start_instance(build)
        self._shutdown_callback_handle = reactor.addSystemEventTrigger(
            'before', 'shutdown', self._soft_disconnect, fast=True)
        def start_instance_result(result):
            # If we don't report success, then preparation failed.
            if not result:
                log.msg("Slave '%s' doesn not want to substantiate at this time" % (self.slavename,))
                d = self.substantiation_deferred
                self.substantiation_deferred = None
                d.callback(False)
            return result
        def clean_up(failure):
            if self.missing_timer is not None:
                self.missing_timer.cancel()
                self._substantiation_failed(failure)
            if self._shutdown_callback_handle is not None:
                handle = self._shutdown_callback_handle
                del self._shutdown_callback_handle
                reactor.removeSystemEventTrigger(handle)
            return failure
        d.addCallbacks(start_instance_result, clean_up)
        return d

    def attached(self, bot):
        if self.substantiation_deferred is None:
            msg = 'Slave %s received connection while not trying to ' \
                    'substantiate.  Disconnecting.' % (self.slavename,)
            log.msg(msg)
            self._disconnect(bot)
            return defer.fail(RuntimeError(msg))
        return AbstractBuildSlave.attached(self, bot)

    def detached(self, mind):
        AbstractBuildSlave.detached(self, mind)
        if self.substantiation_deferred is not None:
            d = self._substantiate(self.substantiation_build)
            d.addErrback(log.err, 'while re-substantiating')

    def _substantiation_failed(self, failure):
        self.missing_timer = None
        if self.substantiation_deferred:
            d = self.substantiation_deferred
            self.substantiation_deferred = None
            self.substantiation_build = None
            d.errback(failure)
        self.insubstantiate()
        # notify people, but only if we're still in the config
        if not self.parent or not self.notify_on_missing:
            return

        buildmaster = self.botmaster.master
        status = buildmaster.getStatus()
        text = "The Buildbot working for '%s'\n" % status.getTitle()
        text += ("has noticed that the latent buildslave named %s \n" %
                 self.slavename)
        text += "never substantiated after a request\n"
        text += "\n"
        text += ("The request was made at %s (buildmaster-local time)\n" %
                 time.ctime(time.time() - self.missing_timeout)) # approx
        text += "\n"
        text += "Sincerely,\n"
        text += " The Buildbot\n"
        text += " %s\n" % status.getTitleURL()
        subject = "Buildbot: buildslave %s never substantiated" % self.slavename
        return self._mail_missing_message(subject, text)

    def buildStarted(self, sb):
        assert self.substantiated
        self._clearBuildWaitTimer()
        self.building.add(sb.builder_name)

    def buildFinished(self, sb):
        AbstractBuildSlave.buildFinished(self, sb)

        self.building.remove(sb.builder_name)
        if not self.building:
            self._setBuildWaitTimer()

    def _clearBuildWaitTimer(self):
        if self.build_wait_timer is not None:
            if self.build_wait_timer.active():
                self.build_wait_timer.cancel()
            self.build_wait_timer = None

    def _setBuildWaitTimer(self):
        self._clearBuildWaitTimer()
        self.build_wait_timer = reactor.callLater(
            self.build_wait_timeout, self._soft_disconnect)

    def insubstantiate(self, fast=False):
        self._clearBuildWaitTimer()
        d = self.stop_instance(fast)
        if self._shutdown_callback_handle is not None:
            handle = self._shutdown_callback_handle
            del self._shutdown_callback_handle
            reactor.removeSystemEventTrigger(handle)
        self.substantiated = False
        self.building.clear() # just to be sure
        return d

    def _soft_disconnect(self, fast=False):
        d = AbstractBuildSlave.disconnect(self)
        if self.slave is not None:
            # this could be called when the slave needs to shut down, such as
            # in BotMaster.removeSlave, *or* when a new slave requests a
            # connection when we already have a slave. It's not clear what to
            # do in the second case: this shouldn't happen, and if it
            # does...if it's a latent slave, shutting down will probably kill
            # something we want...but we can't know what the status is. So,
            # here, we just do what should be appropriate for the first case,
            # and put our heads in the sand for the second, at least for now.
            # The best solution to the odd situation is removing it as a
            # possibilty: make the master in charge of connecting to the
            # slave, rather than vice versa. TODO.
            d = defer.DeferredList([d, self.insubstantiate(fast)])
        else:
            if self.substantiation_deferred is not None:
                # unlike the previous block, we don't expect this situation when
                # ``attached`` calls ``disconnect``, only when we get a simple
                # request to "go away".
                d = self.substantiation_deferred
                self.substantiation_deferred = None
                self.substantiation_build = None
                d.errback(failure.Failure(
                    RuntimeError("soft disconnect aborted substantiation")))
                if self.missing_timer:
                    self.missing_timer.cancel()
                    self.missing_timer = None
                self.stop_instance()
        return d

    def disconnect(self):
        # This returns a Deferred but we don't use it
        self._soft_disconnect() 
        # this removes the slave from all builders.  It won't come back
        # without a restart (or maybe a sighup)
        self.botmaster.slaveLost(self)

    def stopService(self):
        res = defer.maybeDeferred(AbstractBuildSlave.stopService, self)
        if self.slave is not None:
            d = self._soft_disconnect()
            res = defer.DeferredList([res, d])
        return res

    def updateSlave(self):
        """Called to add or remove builders after the slave has connected.

        Also called after botmaster's builders are initially set.

        @return: a Deferred that indicates when an attached slave has
        accepted the new builders and/or released the old ones."""
        for b in self.botmaster.getBuildersForSlave(self.slavename):
            if b.name not in self.slavebuilders:
                b.addLatentSlave(self)
        return AbstractBuildSlave.updateSlave(self)

    def sendBuilderList(self):
        d = AbstractBuildSlave.sendBuilderList(self)
        def _sent(slist):
            if not slist:
                return
            dl = []
            for name, remote in slist.items():
                # use get() since we might have changed our mind since then.
                # we're checking on the builder in addition to the
                # slavebuilders out of a bit of paranoia.
                b = self.botmaster.builders.get(name)
                sb = self.slavebuilders.get(name)
                if b and sb:
                    d1 = sb.attached(self, remote, self.slave_commands)
                    dl.append(d1)
            return defer.DeferredList(dl)
        def _set_failed(why):
            log.msg("BuildSlave.sendBuilderList (%s) failed" % self)
            log.err(why)
            # TODO: hang up on them?, without setBuilderList we can't use
            # them
            if self.substantiation_deferred:
                d = self.substantiation_deferred
                self.substantiation_deferred = None
                self.substantiation_build = None
                d.errback(why)
            if self.missing_timer:
                self.missing_timer.cancel()
                self.missing_timer = None
            # TODO: maybe log?  send an email?
            return why
        d.addCallbacks(_sent, _set_failed)
        def _substantiated(res):
            log.msg("Slave %s substantiated \o/" % self.slavename)
            self.substantiated = True
            if not self.substantiation_deferred:
                log.msg("No substantiation deferred for %s" % self.slavename)
            if self.substantiation_deferred:
                log.msg("Firing %s substantiation deferred with success" % self.slavename)
                d = self.substantiation_deferred
                self.substantiation_deferred = None
                self.substantiation_build = None
                d.callback(True)
            # note that the missing_timer is already handled within
            # ``attached``
            if not self.building:
                self._setBuildWaitTimer()
        d.addCallback(_substantiated)
        return d<|MERGE_RESOLUTION|>--- conflicted
+++ resolved
@@ -109,43 +109,6 @@
 
         self._old_builder_list = None
 
-<<<<<<< HEAD
-=======
-    def identity(self):
-        """
-        Return a tuple describing this slave.  After reconfiguration a
-        new slave with the same identity will update this one, rather
-        than replacing it, thereby avoiding an interruption of current
-        activity.
-        """
-        return (self.slavename, self.password, 
-                '%s.%s' % (self.__class__.__module__,
-                           self.__class__.__name__))
-
-    def update(self, new):
-        """
-        Given a new BuildSlave, configure this one identically.  Because
-        BuildSlave objects are remotely referenced, we can't replace them
-        without disconnecting the slave, yet there's no reason to do that.
-        """
-        # the reconfiguration logic should guarantee this:
-        assert self.slavename == new.slavename
-        assert self.password == new.password
-        assert self.identity() == new.identity()
-        self.max_builds = new.max_builds
-        self.access = new.access
-        assert new.lock_subscriptions == []
-        self.notify_on_missing = new.notify_on_missing
-        self.missing_timeout = new.missing_timeout
-        self.keepalive_interval = new.keepalive_interval
-
-        self.properties = Properties()
-        self.properties.updateFromProperties(new.properties)
-
-        if self.botmaster:
-            self.updateLocks()
-
->>>>>>> 66cce730
     def __repr__(self):
         return "<%s %r>" % (self.__class__.__name__, self.slavename)
 
@@ -203,9 +166,6 @@
         for lock, access in self.locks:
             lock.release(self, access)
 
-<<<<<<< HEAD
-    def startService(self):
-=======
     def _lockReleased(self):
         """One of the locks for this slave was released; try scheduling
         builds."""
@@ -213,10 +173,7 @@
             return # oh well..
         self.botmaster.maybeStartBuildsForSlave(self.slavename)
 
-    def setBotmaster(self, botmaster):
-        assert not self.botmaster, "BuildSlave already has a botmaster"
-        self.botmaster = botmaster
->>>>>>> 66cce730
+    def startService(self):
         self.updateLocks()
         self.startMissingTimer()
         return service.MultiService.startService(self)
