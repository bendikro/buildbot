--- conflicted
+++ resolved
@@ -225,22 +225,14 @@
             if codebase not in changesByCodebase:
                 # codebase has no changes
                 # create a sourcestamp that has no changes
-<<<<<<< HEAD
+                cb = self.getCodebaseDict(codebase)
                 ss = {
                     'codebase': codebase,
-                    'repository': self.codebases[codebase]['repository'],
-                    'branch': self.codebases[codebase].get('branch', None),
-                    'revision': self.codebases[codebase].get('revision', None),
+                    'repository': cb['repository'],
+                    'branch': cb.get('branch', None),
+                    'revision': cb.get('revision', None),
                     'project': '',
                 }
-=======
-                cb = self.getCodebaseDict(codebase)
-                args['repository'] = cb['repository']
-                args['branch'] = cb.get('branch', None)
-                args['revision'] = cb.get('revision', None)
-                args['changeids'] = set()
-                args['project'] = ''
->>>>>>> 3c48c877
             else:
                 lastChange = get_last_change_for_codebase(codebase)
                 ss = lastChange['sourcestampid']
