--- conflicted
+++ resolved
@@ -331,68 +331,7 @@
         yield wfd
         yield wfd.getResult()
 
-    @defer.deferredGenerator
-    def addBuildsetForChanges_old(self, reason='', external_idstring=None,
-            changeids=[], builderNames=None, properties=None):
-        """
-        Add a buildset for the combination of the given changesets, creating
-        a sourcestamp based on those changes.  The sourcestamp for the buildset
-        will reference all of the indicated changes.
-
-        This method will add any properties provided to the scheduler
-        constructor to the buildset, and will call the master's addBuildset
-        method with the appropriate parameters.
-
-        @param reason: reason for this buildset
-        @type reason: unicode string
-        @param external_idstring: external identifier for this buildset, or None
-        @param changeids: nonempty list of changes to include in this buildset
-        @param builderNames: builders to name in the buildset (defaults to
-            C{self.builderNames})
-        @param properties: a properties object containing initial properties for
-            the buildset
-        @type properties: L{buildbot.process.properties.Properties}
-        @returns: (buildset ID, buildrequest IDs) via Deferred
-        """
-        assert changeids is not []
-        # attributes for this sourcestamp will be based on the most recent
-        # change, so fetch the change with the highest id
-        wfd = defer.waitForDeferred(self.master.db.changes.getChange(max(changeids)))
-        yield wfd
-        chdict = wfd.getResult()
-
-        change = None
-        if chdict:
-            wfd = defer.waitForDeferred(changes.Change.fromChdict(self.master, chdict))
-            yield wfd
-            change = wfd.getResult()
-
-        # Define setid for this set of changed repositories
-        wfd = defer.waitForDeferred(self.master.db.sourcestampsets.addSourceStampSet())
-        yield wfd
-        setid = wfd.getResult()
-
-        wfd = defer.waitForDeferred(self.master.db.sourcestamps.addSourceStamp(
-                    branch=change.branch,
-                    revision=change.revision,
-                    repository=change.repository,
-                    codebase=change.codebase,
-                    project=change.project,
-                    changeids=changeids,
-                    sourcestampsetid=setid))
-        yield wfd
-        wfd.getResult()
-
-        wfd = defer.waitForDeferred(self.addBuildsetForSourceStamp(
-                                setid=setid, reason=reason,
-                                external_idstring=external_idstring,
-                                builderNames=builderNames,
-                                properties=properties))
-        yield wfd
-        yield wfd.getResult()
-
-    @defer.deferredGenerator
-<<<<<<< HEAD
+
     def addBuildsetForChanges(self, reason='', external_idstring=None,
             changeids=[], builderNames=None, properties=None):
         assert changeids is not []
@@ -498,8 +437,6 @@
         yield wfd.getResult()
 
     @defer.deferredGenerator
-=======
->>>>>>> d3ad5a30
     def addBuildsetForSourceStamp(self, ssid=None, setid=None, reason='', external_idstring=None,
             properties=None, builderNames=None):
         """
