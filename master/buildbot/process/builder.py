--- conflicted
+++ resolved
@@ -109,22 +109,13 @@
         self.builder_status.setSlavenames(self.config.slavenames)
         self.builder_status.setCacheSize(new_config.caches['Builds'])
 
-<<<<<<< HEAD
-=======
         # if we have any slavebuilders attached which are no longer configured,
         # drop them.
         new_slavenames = set(builder_config.slavenames)
         self.slaves = [ s for s in self.slaves
                         if s.slave.slavename in new_slavenames ]
 
-        return defer.succeed(None)
-
-    def stopService(self):
-        d = defer.maybeDeferred(lambda :
-                service.MultiService.stopService(self))
-        return d
-
->>>>>>> b374882f
+
     def __repr__(self):
         return "<Builder '%r' at %d>" % (self.name, id(self))
 
