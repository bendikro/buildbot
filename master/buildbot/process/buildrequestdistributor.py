--- conflicted
+++ resolved
@@ -224,29 +224,6 @@
                 break
 
         defer.returnValue(nextBuild)
-<<<<<<< HEAD
-=======
-
-    @defer.inlineCallbacks
-    def mergeRequests(self, breq):
-        mergedRequests = [ breq ]
-
-        # short circuit if there is no merging to do
-        if not self.mergeRequestsFn or not self.unclaimedBrdicts:
-            defer.returnValue(mergedRequests)
-            return
-
-        # we'll need BuildRequest objects, so get those first
-        unclaimedBreqs = yield self._getUnclaimedBuildRequests()
-
-        # gather the mergeable requests
-        for req in unclaimedBreqs:
-            canMerge = yield self.mergeRequestsFn(self.bldr, breq, req)
-            if canMerge:
-                mergedRequests.append(req)
-
-        defer.returnValue(mergedRequests)
->>>>>>> 3c48c877
 
     def mergeRequests(self, breq):
         # TODO: merging is not supported in nine for the moment
@@ -536,7 +513,6 @@
                 bc = self.createBuildChooser(bldr, self.master)
                 continue
 
-<<<<<<< HEAD
             # the claim was successful, so publish a message for each brid
             for brid in brids:
                 # TODO: inefficient..
@@ -554,14 +530,11 @@
                     )
                 self.master.mq.produce(key, msg)
 
-=======
->>>>>>> 3c48c877
             buildStarted = yield bldr.maybeStartBuild(slave, breqs)
 
             if not buildStarted:
                 yield self.master.db.buildrequests.unclaimBuildRequests(brids)
 
-<<<<<<< HEAD
                 for breq in breqs:
                     bsid = breq.bsid
                     buildername = ascii2unicode(breq.buildername)
@@ -571,9 +544,7 @@
                     msg = dict(brid=brid, bsid=bsid, buildername=buildername,
                             builderid=-1)
                     self.master.mq.produce(key, msg)
-    
-=======
->>>>>>> 3c48c877
+
                 # and try starting builds again.  If we still have a working slave,
                 # then this may re-claim the same buildrequests
                 self.botmaster.maybeStartBuildsForBuilder(self.name)
