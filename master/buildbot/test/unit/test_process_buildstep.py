--- conflicted
+++ resolved
@@ -339,9 +339,6 @@
         self.assertFalse(OldStyleStep().isNewStyle())
         self.assertTrue(NewStyleStep().isNewStyle())
 
-
-class TestLoggingBuildStep(config.ConfigErrorsMixin, unittest.TestCase):
-
     def setup_summary_test(self):
         self.clock = task.Clock()
         self.patch(NewStyleStep, 'getCurrentSummary',
@@ -363,28 +360,23 @@
         self.clock.advance(1)
         self.assertEqual(step.master.data.updates.stepStateStrings[13],
                          [u'C'])
-        step.step_status.setText.assert_called_with([u'C'])
+        step.step_status.setText.assert_not_called()
 
     def test_updateSummary_running_empty_dict(self):
         step = self.setup_summary_test()
         step.getCurrentSummary = lambda: {}
-        step._step_status = mock.Mock()
-        step._step_status.isFinished = lambda: False
+        step._running = True
         step.updateSummary()
         self.clock.advance(1)
-        step._step_status.setText.assert_not_called()
-        step._step_status.setText2.assert_not_called()
+        self.assertEqual(step.master.data.updates.stepStateStrings[13],
+                         [u'finished'])
+        step.step_status.setText.assert_not_called()
+        step.step_status.setText2.assert_not_called()
 
     def test_updateSummary_running_not_unicode(self):
         step = self.setup_summary_test()
-<<<<<<< HEAD
-        step.getCurrentSummary = lambda: 'bytestring'
+        step.getCurrentSummary = lambda: {'step': 'bytestring'}
         step._running = True
-=======
-        step.getCurrentSummary = lambda: {'step': 'bytestring'}
-        step._step_status = mock.Mock()
-        step._step_status.isFinished = lambda: False
->>>>>>> e081bd2d
         step.updateSummary()
         self.clock.advance(1)
         self.assertEqual(len(self.flushLoggedErrors(TypeError)), 1)
@@ -392,8 +384,7 @@
     def test_updateSummary_running_not_dict(self):
         step = self.setup_summary_test()
         step.getCurrentSummary = lambda: 'foo!'
-        step._step_status = mock.Mock()
-        step._step_status.isFinished = lambda: False
+        step._running = True
         step.updateSummary()
         self.clock.advance(1)
         self.assertEqual(len(self.flushLoggedErrors(TypeError)), 1)
@@ -414,20 +405,15 @@
         step._running = False
         step.updateSummary()
         self.clock.advance(1)
-<<<<<<< HEAD
         self.assertEqual(step.master.data.updates.stepStateStrings[13],
                          [u'finished'])
         step.step_status.setText.assert_called_with([u'finished'])
         step.step_status.setText2.assert_called_with([])
-=======
-        step._step_status.setText.assert_called_with(['finished'])
-        step._step_status.setText2.assert_called_with([])
 
     def test_updateSummary_finished_not_dict(self):
         step = self.setup_summary_test()
         step.getResultSummary = lambda: 'foo!'
-        step._step_status = mock.Mock()
-        step._step_status.isFinished = lambda: True
+        step._running = False
         step.updateSummary()
         self.clock.advance(1)
         self.assertEqual(len(self.flushLoggedErrors(TypeError)), 1)
@@ -441,7 +427,6 @@
 
 
 class TestLoggingBuildStep(unittest.TestCase):
->>>>>>> e081bd2d
 
     def makeRemoteCommand(self, rc, stdout, stderr=''):
         cmd = fakeremotecommand.FakeRemoteCommand('cmd', {})
